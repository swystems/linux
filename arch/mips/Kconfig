--- conflicted
+++ resolved
@@ -2081,43 +2081,11 @@
 	bool
 	default y if MIPS32_O32 || MIPS32_N32
 
-<<<<<<< HEAD
-config PM
-	bool "Power Management support (EXPERIMENTAL)"
-	depends on EXPERIMENTAL && SOC_AU1X00
-
-config APM
-        tristate "Advanced Power Management Emulation"
-	depends on PM
-        ---help---
-	  APM is a BIOS specification for saving power using several different
-	  techniques. This is mostly useful for battery powered systems with
-	  APM compliant BIOSes. If you say Y here, the system time will be
-	  reset after a RESUME operation, the /proc/apm device will provide
-	  battery status information, and user-space programs will receive
-	  notification of APM "events" (e.g. battery status change).
-
-	  In order to use APM, you will need supporting software. For location
-	  and more information, read <file:Documentation/pm.txt> and the
-	  Battery Powered Linux mini-HOWTO, available from
-	  <http://www.tldp.org/docs.html#howto>.
-
-	  This driver does not spin down disk drives (see the hdparm(8)
-	  manpage ("man 8 hdparm") for that), and it doesn't turn off
-	  VESA-compliant "green" monitors.
-
-	  Generally, if you don't have a battery in your machine, there isn't
-	  much point in using this driver and you should say N. If you get
-	  random kernel OOPSes or reboots that don't seem to be related to
-	  anything, try disabling/enabling this option (or disabling/enabling
-	  APM in your BIOS).
-=======
 endmenu
 
 menu "Power management options"
 
 source "kernel/power/Kconfig"
->>>>>>> 17e0e270
 
 endmenu
 
