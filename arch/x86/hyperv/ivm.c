--- conflicted
+++ resolved
@@ -325,7 +325,6 @@
  err_free_pfn_array:
 	kfree(pfn_array);
 	return result;
-<<<<<<< HEAD
 }
 
 static bool hv_vtom_tlb_flush_required(bool private)
@@ -377,63 +376,6 @@
 
 #endif /* CONFIG_AMD_MEM_ENCRYPT */
 
-/*
- * hv_map_memory - map memory to extra space in the AMD SEV-SNP Isolation VM.
- */
-void *hv_map_memory(void *addr, unsigned long size)
-=======
-}
-
-static bool hv_vtom_tlb_flush_required(bool private)
->>>>>>> a494aef2
-{
-	return true;
-}
-
-static bool hv_vtom_cache_flush_required(void)
-{
-	return false;
-}
-
-static bool hv_is_private_mmio(u64 addr)
-{
-	/*
-	 * Hyper-V always provides a single IO-APIC in a guest VM.
-	 * When a paravisor is used, it is emulated by the paravisor
-	 * in the guest context and must be mapped private.
-	 */
-	if (addr >= HV_IOAPIC_BASE_ADDRESS &&
-	    addr < (HV_IOAPIC_BASE_ADDRESS + PAGE_SIZE))
-		return true;
-
-	/* Same with a vTPM */
-	if (addr >= VTPM_BASE_ADDRESS &&
-	    addr < (VTPM_BASE_ADDRESS + PAGE_SIZE))
-		return true;
-
-	return false;
-}
-
-void __init hv_vtom_init(void)
-{
-	/*
-	 * By design, a VM using vTOM doesn't see the SEV setting,
-	 * so SEV initialization is bypassed and sev_status isn't set.
-	 * Set it here to indicate a vTOM VM.
-	 */
-	sev_status = MSR_AMD64_SNP_VTOM;
-	cc_set_vendor(CC_VENDOR_AMD);
-	cc_set_mask(ms_hyperv.shared_gpa_boundary);
-	physical_mask &= ms_hyperv.shared_gpa_boundary - 1;
-
-	x86_platform.hyper.is_private_mmio = hv_is_private_mmio;
-	x86_platform.guest.enc_cache_flush_required = hv_vtom_cache_flush_required;
-	x86_platform.guest.enc_tlb_flush_required = hv_vtom_tlb_flush_required;
-	x86_platform.guest.enc_status_change_finish = hv_vtom_set_host_visibility;
-}
-
-#endif /* CONFIG_AMD_MEM_ENCRYPT */
-
 enum hv_isolation_type hv_get_isolation_type(void)
 {
 	if (!(ms_hyperv.priv_high & HV_ISOLATION))
@@ -451,13 +393,8 @@
 	if (!cpu_feature_enabled(X86_FEATURE_HYPERVISOR))
 		return false;
 
-<<<<<<< HEAD
-	vaddr = vmap_pfn(pfns, size / PAGE_SIZE, pgprot_decrypted(PAGE_KERNEL));
-	kfree(pfns);
-=======
 	if (!hypervisor_is_type(X86_HYPER_MS_HYPERV))
 		return false;
->>>>>>> a494aef2
 
 	return hv_get_isolation_type() != HV_ISOLATION_TYPE_NONE;
 }
@@ -470,42 +407,5 @@
  */
 bool hv_isolation_type_snp(void)
 {
-<<<<<<< HEAD
-	vunmap(addr);
-}
-
-enum hv_isolation_type hv_get_isolation_type(void)
-{
-	if (!(ms_hyperv.priv_high & HV_ISOLATION))
-		return HV_ISOLATION_TYPE_NONE;
-	return FIELD_GET(HV_ISOLATION_TYPE, ms_hyperv.isolation_config_b);
-}
-EXPORT_SYMBOL_GPL(hv_get_isolation_type);
-
-/*
- * hv_is_isolation_supported - Check system runs in the Hyper-V
- * isolation VM.
- */
-bool hv_is_isolation_supported(void)
-{
-	if (!cpu_feature_enabled(X86_FEATURE_HYPERVISOR))
-		return false;
-
-	if (!hypervisor_is_type(X86_HYPER_MS_HYPERV))
-		return false;
-
-	return hv_get_isolation_type() != HV_ISOLATION_TYPE_NONE;
-}
-
-DEFINE_STATIC_KEY_FALSE(isolation_type_snp);
-
-/*
- * hv_isolation_type_snp - Check system runs in the AMD SEV-SNP based
- * isolation VM.
- */
-bool hv_isolation_type_snp(void)
-{
-=======
->>>>>>> a494aef2
 	return static_branch_unlikely(&isolation_type_snp);
 }