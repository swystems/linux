--- conflicted
+++ resolved
@@ -195,10 +195,7 @@
 			     <1 14 4>, /* Physical Non-Secure PPI, active-low */
 			     <1 11 4>, /* Virtual PPI, active-low */
 			     <1 10 4>; /* Hypervisor PPI, active-low */
-<<<<<<< HEAD
-=======
 		fsl,erratum-a008585;
->>>>>>> d06e622d
 	};
 
 	pmu {
