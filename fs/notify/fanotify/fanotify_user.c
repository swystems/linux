// SPDX-License-Identifier: GPL-2.0
#include <linux/fanotify.h>
#include <linux/fcntl.h>
#include <linux/fdtable.h>
#include <linux/file.h>
#include <linux/fs.h>
#include <linux/anon_inodes.h>
#include <linux/fsnotify_backend.h>
#include <linux/init.h>
#include <linux/mount.h>
#include <linux/namei.h>
#include <linux/poll.h>
#include <linux/security.h>
#include <linux/syscalls.h>
#include <linux/slab.h>
#include <linux/types.h>
#include <linux/uaccess.h>
#include <linux/compat.h>
#include <linux/sched/signal.h>
#include <linux/memcontrol.h>
#include <linux/statfs.h>
#include <linux/exportfs.h>

#include <asm/ioctls.h>

#include "../../mount.h"
#include "../fdinfo.h"
#include "fanotify.h"

#define FANOTIFY_DEFAULT_MAX_EVENTS	16384
#define FANOTIFY_OLD_DEFAULT_MAX_MARKS	8192
#define FANOTIFY_DEFAULT_MAX_GROUPS	128
#define FANOTIFY_DEFAULT_FEE_POOL_SIZE	32

/*
 * Legacy fanotify marks limits (8192) is per group and we introduced a tunable
 * limit of marks per user, similar to inotify.  Effectively, the legacy limit
 * of fanotify marks per user is <max marks per group> * <max groups per user>.
 * This default limit (1M) also happens to match the increased limit of inotify
 * max_user_watches since v5.10.
 */
#define FANOTIFY_DEFAULT_MAX_USER_MARKS	\
	(FANOTIFY_OLD_DEFAULT_MAX_MARKS * FANOTIFY_DEFAULT_MAX_GROUPS)

/*
 * Most of the memory cost of adding an inode mark is pinning the marked inode.
 * The size of the filesystem inode struct is not uniform across filesystems,
 * so double the size of a VFS inode is used as a conservative approximation.
 */
#define INODE_MARK_COST	(2 * sizeof(struct inode))

/* configurable via /proc/sys/fs/fanotify/ */
static int fanotify_max_queued_events __read_mostly;

#ifdef CONFIG_SYSCTL

#include <linux/sysctl.h>

static long ft_zero = 0;
static long ft_int_max = INT_MAX;

static struct ctl_table fanotify_table[] = {
	{
		.procname	= "max_user_groups",
		.data	= &init_user_ns.ucount_max[UCOUNT_FANOTIFY_GROUPS],
		.maxlen		= sizeof(long),
		.mode		= 0644,
		.proc_handler	= proc_doulongvec_minmax,
		.extra1		= &ft_zero,
		.extra2		= &ft_int_max,
	},
	{
		.procname	= "max_user_marks",
		.data	= &init_user_ns.ucount_max[UCOUNT_FANOTIFY_MARKS],
		.maxlen		= sizeof(long),
		.mode		= 0644,
		.proc_handler	= proc_doulongvec_minmax,
		.extra1		= &ft_zero,
		.extra2		= &ft_int_max,
	},
	{
		.procname	= "max_queued_events",
		.data		= &fanotify_max_queued_events,
		.maxlen		= sizeof(int),
		.mode		= 0644,
		.proc_handler	= proc_dointvec_minmax,
		.extra1		= SYSCTL_ZERO
	},
	{ }
};

static void __init fanotify_sysctls_init(void)
{
	register_sysctl("fs/fanotify", fanotify_table);
}
#else
#define fanotify_sysctls_init() do { } while (0)
#endif /* CONFIG_SYSCTL */

/*
 * All flags that may be specified in parameter event_f_flags of fanotify_init.
 *
 * Internal and external open flags are stored together in field f_flags of
 * struct file. Only external open flags shall be allowed in event_f_flags.
 * Internal flags like FMODE_NONOTIFY, FMODE_EXEC, FMODE_NOCMTIME shall be
 * excluded.
 */
#define	FANOTIFY_INIT_ALL_EVENT_F_BITS				( \
		O_ACCMODE	| O_APPEND	| O_NONBLOCK	| \
		__O_SYNC	| O_DSYNC	| O_CLOEXEC     | \
		O_LARGEFILE	| O_NOATIME	)

extern const struct fsnotify_ops fanotify_fsnotify_ops;

struct kmem_cache *fanotify_mark_cache __read_mostly;
struct kmem_cache *fanotify_fid_event_cachep __read_mostly;
struct kmem_cache *fanotify_path_event_cachep __read_mostly;
struct kmem_cache *fanotify_perm_event_cachep __read_mostly;

#define FANOTIFY_EVENT_ALIGN 4
#define FANOTIFY_FID_INFO_HDR_LEN \
	(sizeof(struct fanotify_event_info_fid) + sizeof(struct file_handle))
#define FANOTIFY_PIDFD_INFO_HDR_LEN \
	sizeof(struct fanotify_event_info_pidfd)
#define FANOTIFY_ERROR_INFO_LEN \
	(sizeof(struct fanotify_event_info_error))

static int fanotify_fid_info_len(int fh_len, int name_len)
{
	int info_len = fh_len;

	if (name_len)
		info_len += name_len + 1;

	return roundup(FANOTIFY_FID_INFO_HDR_LEN + info_len,
		       FANOTIFY_EVENT_ALIGN);
}

/* FAN_RENAME may have one or two dir+name info records */
static int fanotify_dir_name_info_len(struct fanotify_event *event)
{
	struct fanotify_info *info = fanotify_event_info(event);
	int dir_fh_len = fanotify_event_dir_fh_len(event);
	int dir2_fh_len = fanotify_event_dir2_fh_len(event);
	int info_len = 0;

	if (dir_fh_len)
		info_len += fanotify_fid_info_len(dir_fh_len,
						  info->name_len);
	if (dir2_fh_len)
		info_len += fanotify_fid_info_len(dir2_fh_len,
						  info->name2_len);

	return info_len;
}

static size_t fanotify_event_len(unsigned int info_mode,
				 struct fanotify_event *event)
{
	size_t event_len = FAN_EVENT_METADATA_LEN;
	int fh_len;
	int dot_len = 0;

	if (!info_mode)
		return event_len;

	if (fanotify_is_error_event(event->mask))
		event_len += FANOTIFY_ERROR_INFO_LEN;

	if (fanotify_event_has_any_dir_fh(event)) {
		event_len += fanotify_dir_name_info_len(event);
	} else if ((info_mode & FAN_REPORT_NAME) &&
		   (event->mask & FAN_ONDIR)) {
		/*
		 * With group flag FAN_REPORT_NAME, if name was not recorded in
		 * event on a directory, we will report the name ".".
		 */
		dot_len = 1;
	}

	if (info_mode & FAN_REPORT_PIDFD)
		event_len += FANOTIFY_PIDFD_INFO_HDR_LEN;

	if (fanotify_event_has_object_fh(event)) {
		fh_len = fanotify_event_object_fh_len(event);
		event_len += fanotify_fid_info_len(fh_len, dot_len);
	}

	return event_len;
}

/*
 * Remove an hashed event from merge hash table.
 */
static void fanotify_unhash_event(struct fsnotify_group *group,
				  struct fanotify_event *event)
{
	assert_spin_locked(&group->notification_lock);

	pr_debug("%s: group=%p event=%p bucket=%u\n", __func__,
		 group, event, fanotify_event_hash_bucket(group, event));

	if (WARN_ON_ONCE(hlist_unhashed(&event->merge_list)))
		return;

	hlist_del_init(&event->merge_list);
}

/*
 * Get an fanotify notification event if one exists and is small
 * enough to fit in "count". Return an error pointer if the count
 * is not large enough. When permission event is dequeued, its state is
 * updated accordingly.
 */
static struct fanotify_event *get_one_event(struct fsnotify_group *group,
					    size_t count)
{
	size_t event_size;
	struct fanotify_event *event = NULL;
	struct fsnotify_event *fsn_event;
	unsigned int info_mode = FAN_GROUP_FLAG(group, FANOTIFY_INFO_MODES);

	pr_debug("%s: group=%p count=%zd\n", __func__, group, count);

	spin_lock(&group->notification_lock);
	fsn_event = fsnotify_peek_first_event(group);
	if (!fsn_event)
		goto out;

	event = FANOTIFY_E(fsn_event);
	event_size = fanotify_event_len(info_mode, event);

	if (event_size > count) {
		event = ERR_PTR(-EINVAL);
		goto out;
	}

	/*
	 * Held the notification_lock the whole time, so this is the
	 * same event we peeked above.
	 */
	fsnotify_remove_first_event(group);
	if (fanotify_is_perm_event(event->mask))
		FANOTIFY_PERM(event)->state = FAN_EVENT_REPORTED;
	if (fanotify_is_hashed_event(event->mask))
		fanotify_unhash_event(group, event);
out:
	spin_unlock(&group->notification_lock);
	return event;
}

static int create_fd(struct fsnotify_group *group, struct path *path,
		     struct file **file)
{
	int client_fd;
	struct file *new_file;

	client_fd = get_unused_fd_flags(group->fanotify_data.f_flags);
	if (client_fd < 0)
		return client_fd;

	/*
	 * we need a new file handle for the userspace program so it can read even if it was
	 * originally opened O_WRONLY.
	 */
	new_file = dentry_open(path,
			       group->fanotify_data.f_flags | __FMODE_NONOTIFY,
			       current_cred());
	if (IS_ERR(new_file)) {
		/*
		 * we still send an event even if we can't open the file.  this
		 * can happen when say tasks are gone and we try to open their
		 * /proc files or we try to open a WRONLY file like in sysfs
		 * we just send the errno to userspace since there isn't much
		 * else we can do.
		 */
		put_unused_fd(client_fd);
		client_fd = PTR_ERR(new_file);
	} else {
		*file = new_file;
	}

	return client_fd;
}

/*
 * Finish processing of permission event by setting it to ANSWERED state and
 * drop group->notification_lock.
 */
static void finish_permission_event(struct fsnotify_group *group,
				    struct fanotify_perm_event *event,
				    unsigned int response)
				    __releases(&group->notification_lock)
{
	bool destroy = false;

	assert_spin_locked(&group->notification_lock);
	event->response = response;
	if (event->state == FAN_EVENT_CANCELED)
		destroy = true;
	else
		event->state = FAN_EVENT_ANSWERED;
	spin_unlock(&group->notification_lock);
	if (destroy)
		fsnotify_destroy_event(group, &event->fae.fse);
}

static int process_access_response(struct fsnotify_group *group,
				   struct fanotify_response *response_struct)
{
	struct fanotify_perm_event *event;
	int fd = response_struct->fd;
	int response = response_struct->response;

	pr_debug("%s: group=%p fd=%d response=%d\n", __func__, group,
		 fd, response);
	/*
	 * make sure the response is valid, if invalid we do nothing and either
	 * userspace can send a valid response or we will clean it up after the
	 * timeout
	 */
	switch (response & ~FAN_AUDIT) {
	case FAN_ALLOW:
	case FAN_DENY:
		break;
	default:
		return -EINVAL;
	}

	if (fd < 0)
		return -EINVAL;

	if ((response & FAN_AUDIT) && !FAN_GROUP_FLAG(group, FAN_ENABLE_AUDIT))
		return -EINVAL;

	spin_lock(&group->notification_lock);
	list_for_each_entry(event, &group->fanotify_data.access_list,
			    fae.fse.list) {
		if (event->fd != fd)
			continue;

		list_del_init(&event->fae.fse.list);
		finish_permission_event(group, event, response);
		wake_up(&group->fanotify_data.access_waitq);
		return 0;
	}
	spin_unlock(&group->notification_lock);

	return -ENOENT;
}

static size_t copy_error_info_to_user(struct fanotify_event *event,
				      char __user *buf, int count)
{
	struct fanotify_event_info_error info = { };
	struct fanotify_error_event *fee = FANOTIFY_EE(event);

	info.hdr.info_type = FAN_EVENT_INFO_TYPE_ERROR;
	info.hdr.len = FANOTIFY_ERROR_INFO_LEN;

	if (WARN_ON(count < info.hdr.len))
		return -EFAULT;

	info.error = fee->error;
	info.error_count = fee->err_count;

	if (copy_to_user(buf, &info, sizeof(info)))
		return -EFAULT;

	return info.hdr.len;
}

static int copy_fid_info_to_user(__kernel_fsid_t *fsid, struct fanotify_fh *fh,
				 int info_type, const char *name,
				 size_t name_len,
				 char __user *buf, size_t count)
{
	struct fanotify_event_info_fid info = { };
	struct file_handle handle = { };
	unsigned char bounce[FANOTIFY_INLINE_FH_LEN], *fh_buf;
	size_t fh_len = fh ? fh->len : 0;
	size_t info_len = fanotify_fid_info_len(fh_len, name_len);
	size_t len = info_len;

	pr_debug("%s: fh_len=%zu name_len=%zu, info_len=%zu, count=%zu\n",
		 __func__, fh_len, name_len, info_len, count);

	if (WARN_ON_ONCE(len < sizeof(info) || len > count))
		return -EFAULT;

	/*
	 * Copy event info fid header followed by variable sized file handle
	 * and optionally followed by variable sized filename.
	 */
	switch (info_type) {
	case FAN_EVENT_INFO_TYPE_FID:
	case FAN_EVENT_INFO_TYPE_DFID:
		if (WARN_ON_ONCE(name_len))
			return -EFAULT;
		break;
	case FAN_EVENT_INFO_TYPE_DFID_NAME:
	case FAN_EVENT_INFO_TYPE_OLD_DFID_NAME:
	case FAN_EVENT_INFO_TYPE_NEW_DFID_NAME:
		if (WARN_ON_ONCE(!name || !name_len))
			return -EFAULT;
		break;
	default:
		return -EFAULT;
	}

	info.hdr.info_type = info_type;
	info.hdr.len = len;
	info.fsid = *fsid;
	if (copy_to_user(buf, &info, sizeof(info)))
		return -EFAULT;

	buf += sizeof(info);
	len -= sizeof(info);
	if (WARN_ON_ONCE(len < sizeof(handle)))
		return -EFAULT;

	handle.handle_type = fh->type;
	handle.handle_bytes = fh_len;

	/* Mangle handle_type for bad file_handle */
	if (!fh_len)
		handle.handle_type = FILEID_INVALID;

	if (copy_to_user(buf, &handle, sizeof(handle)))
		return -EFAULT;

	buf += sizeof(handle);
	len -= sizeof(handle);
	if (WARN_ON_ONCE(len < fh_len))
		return -EFAULT;

	/*
	 * For an inline fh and inline file name, copy through stack to exclude
	 * the copy from usercopy hardening protections.
	 */
	fh_buf = fanotify_fh_buf(fh);
	if (fh_len <= FANOTIFY_INLINE_FH_LEN) {
		memcpy(bounce, fh_buf, fh_len);
		fh_buf = bounce;
	}
	if (copy_to_user(buf, fh_buf, fh_len))
		return -EFAULT;

	buf += fh_len;
	len -= fh_len;

	if (name_len) {
		/* Copy the filename with terminating null */
		name_len++;
		if (WARN_ON_ONCE(len < name_len))
			return -EFAULT;

		if (copy_to_user(buf, name, name_len))
			return -EFAULT;

		buf += name_len;
		len -= name_len;
	}

	/* Pad with 0's */
	WARN_ON_ONCE(len < 0 || len >= FANOTIFY_EVENT_ALIGN);
	if (len > 0 && clear_user(buf, len))
		return -EFAULT;

	return info_len;
}

static int copy_pidfd_info_to_user(int pidfd,
				   char __user *buf,
				   size_t count)
{
	struct fanotify_event_info_pidfd info = { };
	size_t info_len = FANOTIFY_PIDFD_INFO_HDR_LEN;

	if (WARN_ON_ONCE(info_len > count))
		return -EFAULT;

	info.hdr.info_type = FAN_EVENT_INFO_TYPE_PIDFD;
	info.hdr.len = info_len;
	info.pidfd = pidfd;

	if (copy_to_user(buf, &info, info_len))
		return -EFAULT;

	return info_len;
}

static int copy_info_records_to_user(struct fanotify_event *event,
				     struct fanotify_info *info,
				     unsigned int info_mode, int pidfd,
				     char __user *buf, size_t count)
{
	int ret, total_bytes = 0, info_type = 0;
	unsigned int fid_mode = info_mode & FANOTIFY_FID_BITS;
	unsigned int pidfd_mode = info_mode & FAN_REPORT_PIDFD;

	/*
	 * Event info records order is as follows:
	 * 1. dir fid + name
	 * 2. (optional) new dir fid + new name
	 * 3. (optional) child fid
	 */
	if (fanotify_event_has_dir_fh(event)) {
		info_type = info->name_len ? FAN_EVENT_INFO_TYPE_DFID_NAME :
					     FAN_EVENT_INFO_TYPE_DFID;

		/* FAN_RENAME uses special info types */
		if (event->mask & FAN_RENAME)
			info_type = FAN_EVENT_INFO_TYPE_OLD_DFID_NAME;

		ret = copy_fid_info_to_user(fanotify_event_fsid(event),
					    fanotify_info_dir_fh(info),
					    info_type,
					    fanotify_info_name(info),
					    info->name_len, buf, count);
		if (ret < 0)
			return ret;

		buf += ret;
		count -= ret;
		total_bytes += ret;
	}

	/* New dir fid+name may be reported in addition to old dir fid+name */
	if (fanotify_event_has_dir2_fh(event)) {
		info_type = FAN_EVENT_INFO_TYPE_NEW_DFID_NAME;
		ret = copy_fid_info_to_user(fanotify_event_fsid(event),
					    fanotify_info_dir2_fh(info),
					    info_type,
					    fanotify_info_name2(info),
					    info->name2_len, buf, count);
		if (ret < 0)
			return ret;

		buf += ret;
		count -= ret;
		total_bytes += ret;
	}

	if (fanotify_event_has_object_fh(event)) {
		const char *dot = NULL;
		int dot_len = 0;

		if (fid_mode == FAN_REPORT_FID || info_type) {
			/*
			 * With only group flag FAN_REPORT_FID only type FID is
			 * reported. Second info record type is always FID.
			 */
			info_type = FAN_EVENT_INFO_TYPE_FID;
		} else if ((fid_mode & FAN_REPORT_NAME) &&
			   (event->mask & FAN_ONDIR)) {
			/*
			 * With group flag FAN_REPORT_NAME, if name was not
			 * recorded in an event on a directory, report the name
			 * "." with info type DFID_NAME.
			 */
			info_type = FAN_EVENT_INFO_TYPE_DFID_NAME;
			dot = ".";
			dot_len = 1;
		} else if ((event->mask & ALL_FSNOTIFY_DIRENT_EVENTS) ||
			   (event->mask & FAN_ONDIR)) {
			/*
			 * With group flag FAN_REPORT_DIR_FID, a single info
			 * record has type DFID for directory entry modification
			 * event and for event on a directory.
			 */
			info_type = FAN_EVENT_INFO_TYPE_DFID;
		} else {
			/*
			 * With group flags FAN_REPORT_DIR_FID|FAN_REPORT_FID,
			 * a single info record has type FID for event on a
			 * non-directory, when there is no directory to report.
			 * For example, on FAN_DELETE_SELF event.
			 */
			info_type = FAN_EVENT_INFO_TYPE_FID;
		}

		ret = copy_fid_info_to_user(fanotify_event_fsid(event),
					    fanotify_event_object_fh(event),
					    info_type, dot, dot_len,
					    buf, count);
		if (ret < 0)
			return ret;

		buf += ret;
		count -= ret;
		total_bytes += ret;
	}

	if (pidfd_mode) {
		ret = copy_pidfd_info_to_user(pidfd, buf, count);
		if (ret < 0)
			return ret;

		buf += ret;
		count -= ret;
		total_bytes += ret;
	}

	if (fanotify_is_error_event(event->mask)) {
		ret = copy_error_info_to_user(event, buf, count);
		if (ret < 0)
			return ret;
		buf += ret;
		count -= ret;
		total_bytes += ret;
	}

	return total_bytes;
}

static ssize_t copy_event_to_user(struct fsnotify_group *group,
				  struct fanotify_event *event,
				  char __user *buf, size_t count)
{
	struct fanotify_event_metadata metadata;
	struct path *path = fanotify_event_path(event);
	struct fanotify_info *info = fanotify_event_info(event);
	unsigned int info_mode = FAN_GROUP_FLAG(group, FANOTIFY_INFO_MODES);
	unsigned int pidfd_mode = info_mode & FAN_REPORT_PIDFD;
	struct file *f = NULL;
	int ret, pidfd = FAN_NOPIDFD, fd = FAN_NOFD;

	pr_debug("%s: group=%p event=%p\n", __func__, group, event);

	metadata.event_len = fanotify_event_len(info_mode, event);
	metadata.metadata_len = FAN_EVENT_METADATA_LEN;
	metadata.vers = FANOTIFY_METADATA_VERSION;
	metadata.reserved = 0;
	metadata.mask = event->mask & FANOTIFY_OUTGOING_EVENTS;
	metadata.pid = pid_vnr(event->pid);
	/*
	 * For an unprivileged listener, event->pid can be used to identify the
	 * events generated by the listener process itself, without disclosing
	 * the pids of other processes.
	 */
	if (FAN_GROUP_FLAG(group, FANOTIFY_UNPRIV) &&
	    task_tgid(current) != event->pid)
		metadata.pid = 0;

	/*
	 * For now, fid mode is required for an unprivileged listener and
	 * fid mode does not report fd in events.  Keep this check anyway
	 * for safety in case fid mode requirement is relaxed in the future
	 * to allow unprivileged listener to get events with no fd and no fid.
	 */
	if (!FAN_GROUP_FLAG(group, FANOTIFY_UNPRIV) &&
	    path && path->mnt && path->dentry) {
		fd = create_fd(group, path, &f);
		if (fd < 0)
			return fd;
	}
	metadata.fd = fd;

	if (pidfd_mode) {
		/*
		 * Complain if the FAN_REPORT_PIDFD and FAN_REPORT_TID mutual
		 * exclusion is ever lifted. At the time of incoporating pidfd
		 * support within fanotify, the pidfd API only supported the
		 * creation of pidfds for thread-group leaders.
		 */
		WARN_ON_ONCE(FAN_GROUP_FLAG(group, FAN_REPORT_TID));

		/*
		 * The PIDTYPE_TGID check for an event->pid is performed
		 * preemptively in an attempt to catch out cases where the event
		 * listener reads events after the event generating process has
		 * already terminated. Report FAN_NOPIDFD to the event listener
		 * in those cases, with all other pidfd creation errors being
		 * reported as FAN_EPIDFD.
		 */
		if (metadata.pid == 0 ||
		    !pid_has_task(event->pid, PIDTYPE_TGID)) {
			pidfd = FAN_NOPIDFD;
		} else {
			pidfd = pidfd_create(event->pid, 0);
			if (pidfd < 0)
				pidfd = FAN_EPIDFD;
		}
	}

	ret = -EFAULT;
	/*
	 * Sanity check copy size in case get_one_event() and
	 * event_len sizes ever get out of sync.
	 */
	if (WARN_ON_ONCE(metadata.event_len > count))
		goto out_close_fd;

	if (copy_to_user(buf, &metadata, FAN_EVENT_METADATA_LEN))
		goto out_close_fd;

	buf += FAN_EVENT_METADATA_LEN;
	count -= FAN_EVENT_METADATA_LEN;

	if (fanotify_is_perm_event(event->mask))
		FANOTIFY_PERM(event)->fd = fd;

	if (info_mode) {
		ret = copy_info_records_to_user(event, info, info_mode, pidfd,
						buf, count);
		if (ret < 0)
			goto out_close_fd;
	}

	if (f)
		fd_install(fd, f);

	return metadata.event_len;

out_close_fd:
	if (fd != FAN_NOFD) {
		put_unused_fd(fd);
		fput(f);
	}

	if (pidfd >= 0)
		close_fd(pidfd);

	return ret;
}

/* intofiy userspace file descriptor functions */
static __poll_t fanotify_poll(struct file *file, poll_table *wait)
{
	struct fsnotify_group *group = file->private_data;
	__poll_t ret = 0;

	poll_wait(file, &group->notification_waitq, wait);
	spin_lock(&group->notification_lock);
	if (!fsnotify_notify_queue_is_empty(group))
		ret = EPOLLIN | EPOLLRDNORM;
	spin_unlock(&group->notification_lock);

	return ret;
}

static ssize_t fanotify_read(struct file *file, char __user *buf,
			     size_t count, loff_t *pos)
{
	struct fsnotify_group *group;
	struct fanotify_event *event;
	char __user *start;
	int ret;
	DEFINE_WAIT_FUNC(wait, woken_wake_function);

	start = buf;
	group = file->private_data;

	pr_debug("%s: group=%p\n", __func__, group);

	add_wait_queue(&group->notification_waitq, &wait);
	while (1) {
		/*
		 * User can supply arbitrarily large buffer. Avoid softlockups
		 * in case there are lots of available events.
		 */
		cond_resched();
		event = get_one_event(group, count);
		if (IS_ERR(event)) {
			ret = PTR_ERR(event);
			break;
		}

		if (!event) {
			ret = -EAGAIN;
			if (file->f_flags & O_NONBLOCK)
				break;

			ret = -ERESTARTSYS;
			if (signal_pending(current))
				break;

			if (start != buf)
				break;

			wait_woken(&wait, TASK_INTERRUPTIBLE, MAX_SCHEDULE_TIMEOUT);
			continue;
		}

		ret = copy_event_to_user(group, event, buf, count);
		if (unlikely(ret == -EOPENSTALE)) {
			/*
			 * We cannot report events with stale fd so drop it.
			 * Setting ret to 0 will continue the event loop and
			 * do the right thing if there are no more events to
			 * read (i.e. return bytes read, -EAGAIN or wait).
			 */
			ret = 0;
		}

		/*
		 * Permission events get queued to wait for response.  Other
		 * events can be destroyed now.
		 */
		if (!fanotify_is_perm_event(event->mask)) {
			fsnotify_destroy_event(group, &event->fse);
		} else {
			if (ret <= 0) {
				spin_lock(&group->notification_lock);
				finish_permission_event(group,
					FANOTIFY_PERM(event), FAN_DENY);
				wake_up(&group->fanotify_data.access_waitq);
			} else {
				spin_lock(&group->notification_lock);
				list_add_tail(&event->fse.list,
					&group->fanotify_data.access_list);
				spin_unlock(&group->notification_lock);
			}
		}
		if (ret < 0)
			break;
		buf += ret;
		count -= ret;
	}
	remove_wait_queue(&group->notification_waitq, &wait);

	if (start != buf && ret != -EFAULT)
		ret = buf - start;
	return ret;
}

static ssize_t fanotify_write(struct file *file, const char __user *buf, size_t count, loff_t *pos)
{
	struct fanotify_response response = { .fd = -1, .response = -1 };
	struct fsnotify_group *group;
	int ret;

	if (!IS_ENABLED(CONFIG_FANOTIFY_ACCESS_PERMISSIONS))
		return -EINVAL;

	group = file->private_data;

	if (count < sizeof(response))
		return -EINVAL;

	count = sizeof(response);

	pr_debug("%s: group=%p count=%zu\n", __func__, group, count);

	if (copy_from_user(&response, buf, count))
		return -EFAULT;

	ret = process_access_response(group, &response);
	if (ret < 0)
		count = ret;

	return count;
}

static int fanotify_release(struct inode *ignored, struct file *file)
{
	struct fsnotify_group *group = file->private_data;
	struct fsnotify_event *fsn_event;

	/*
	 * Stop new events from arriving in the notification queue. since
	 * userspace cannot use fanotify fd anymore, no event can enter or
	 * leave access_list by now either.
	 */
	fsnotify_group_stop_queueing(group);

	/*
	 * Process all permission events on access_list and notification queue
	 * and simulate reply from userspace.
	 */
	spin_lock(&group->notification_lock);
	while (!list_empty(&group->fanotify_data.access_list)) {
		struct fanotify_perm_event *event;

		event = list_first_entry(&group->fanotify_data.access_list,
				struct fanotify_perm_event, fae.fse.list);
		list_del_init(&event->fae.fse.list);
		finish_permission_event(group, event, FAN_ALLOW);
		spin_lock(&group->notification_lock);
	}

	/*
	 * Destroy all non-permission events. For permission events just
	 * dequeue them and set the response. They will be freed once the
	 * response is consumed and fanotify_get_response() returns.
	 */
	while ((fsn_event = fsnotify_remove_first_event(group))) {
		struct fanotify_event *event = FANOTIFY_E(fsn_event);

		if (!(event->mask & FANOTIFY_PERM_EVENTS)) {
			spin_unlock(&group->notification_lock);
			fsnotify_destroy_event(group, fsn_event);
		} else {
			finish_permission_event(group, FANOTIFY_PERM(event),
						FAN_ALLOW);
		}
		spin_lock(&group->notification_lock);
	}
	spin_unlock(&group->notification_lock);

	/* Response for all permission events it set, wakeup waiters */
	wake_up(&group->fanotify_data.access_waitq);

	/* matches the fanotify_init->fsnotify_alloc_group */
	fsnotify_destroy_group(group);

	return 0;
}

static long fanotify_ioctl(struct file *file, unsigned int cmd, unsigned long arg)
{
	struct fsnotify_group *group;
	struct fsnotify_event *fsn_event;
	void __user *p;
	int ret = -ENOTTY;
	size_t send_len = 0;

	group = file->private_data;

	p = (void __user *) arg;

	switch (cmd) {
	case FIONREAD:
		spin_lock(&group->notification_lock);
		list_for_each_entry(fsn_event, &group->notification_list, list)
			send_len += FAN_EVENT_METADATA_LEN;
		spin_unlock(&group->notification_lock);
		ret = put_user(send_len, (int __user *) p);
		break;
	}

	return ret;
}

static const struct file_operations fanotify_fops = {
	.show_fdinfo	= fanotify_show_fdinfo,
	.poll		= fanotify_poll,
	.read		= fanotify_read,
	.write		= fanotify_write,
	.fasync		= NULL,
	.release	= fanotify_release,
	.unlocked_ioctl	= fanotify_ioctl,
	.compat_ioctl	= compat_ptr_ioctl,
	.llseek		= noop_llseek,
};

static int fanotify_find_path(int dfd, const char __user *filename,
			      struct path *path, unsigned int flags, __u64 mask,
			      unsigned int obj_type)
{
	int ret;

	pr_debug("%s: dfd=%d filename=%p flags=%x\n", __func__,
		 dfd, filename, flags);

	if (filename == NULL) {
		struct fd f = fdget(dfd);

		ret = -EBADF;
		if (!f.file)
			goto out;

		ret = -ENOTDIR;
		if ((flags & FAN_MARK_ONLYDIR) &&
		    !(S_ISDIR(file_inode(f.file)->i_mode))) {
			fdput(f);
			goto out;
		}

		*path = f.file->f_path;
		path_get(path);
		fdput(f);
	} else {
		unsigned int lookup_flags = 0;

		if (!(flags & FAN_MARK_DONT_FOLLOW))
			lookup_flags |= LOOKUP_FOLLOW;
		if (flags & FAN_MARK_ONLYDIR)
			lookup_flags |= LOOKUP_DIRECTORY;

		ret = user_path_at(dfd, filename, lookup_flags, path);
		if (ret)
			goto out;
	}

	/* you can only watch an inode if you have read permissions on it */
	ret = path_permission(path, MAY_READ);
	if (ret) {
		path_put(path);
		goto out;
	}

	ret = security_path_notify(path, mask, obj_type);
	if (ret)
		path_put(path);

out:
	return ret;
}

static __u32 fanotify_mark_remove_from_mask(struct fsnotify_mark *fsn_mark,
					    __u32 mask, unsigned int flags,
					    __u32 umask, int *destroy)
{
	__u32 oldmask, newmask;

	/* umask bits cannot be removed by user */
	mask &= ~umask;
	spin_lock(&fsn_mark->lock);
	oldmask = fsnotify_calc_mask(fsn_mark);
	if (!(flags & FAN_MARK_IGNORED_MASK)) {
		fsn_mark->mask &= ~mask;
	} else {
		fsn_mark->ignored_mask &= ~mask;
	}
	newmask = fsnotify_calc_mask(fsn_mark);
	/*
	 * We need to keep the mark around even if remaining mask cannot
	 * result in any events (e.g. mask == FAN_ONDIR) to support incremenal
	 * changes to the mask.
	 * Destroy mark when only umask bits remain.
	 */
	*destroy = !((fsn_mark->mask | fsn_mark->ignored_mask) & ~umask);
	spin_unlock(&fsn_mark->lock);

	return oldmask & ~newmask;
}

static int fanotify_remove_mark(struct fsnotify_group *group,
				fsnotify_connp_t *connp, __u32 mask,
				unsigned int flags, __u32 umask)
{
	struct fsnotify_mark *fsn_mark = NULL;
	__u32 removed;
	int destroy_mark;

	fsnotify_group_lock(group);
	fsn_mark = fsnotify_find_mark(connp, group);
	if (!fsn_mark) {
		fsnotify_group_unlock(group);
		return -ENOENT;
	}

	removed = fanotify_mark_remove_from_mask(fsn_mark, mask, flags,
						 umask, &destroy_mark);
	if (removed & fsnotify_conn_mask(fsn_mark->connector))
		fsnotify_recalc_mask(fsn_mark->connector);
	if (destroy_mark)
		fsnotify_detach_mark(fsn_mark);
	fsnotify_group_unlock(group);
	if (destroy_mark)
		fsnotify_free_mark(fsn_mark);

	/* matches the fsnotify_find_mark() */
	fsnotify_put_mark(fsn_mark);
	return 0;
}

static int fanotify_remove_vfsmount_mark(struct fsnotify_group *group,
					 struct vfsmount *mnt, __u32 mask,
					 unsigned int flags, __u32 umask)
{
	return fanotify_remove_mark(group, &real_mount(mnt)->mnt_fsnotify_marks,
				    mask, flags, umask);
}

static int fanotify_remove_sb_mark(struct fsnotify_group *group,
				   struct super_block *sb, __u32 mask,
				   unsigned int flags, __u32 umask)
{
	return fanotify_remove_mark(group, &sb->s_fsnotify_marks, mask,
				    flags, umask);
}

static int fanotify_remove_inode_mark(struct fsnotify_group *group,
				      struct inode *inode, __u32 mask,
				      unsigned int flags, __u32 umask)
{
	return fanotify_remove_mark(group, &inode->i_fsnotify_marks, mask,
				    flags, umask);
}

<<<<<<< HEAD
static void fanotify_mark_add_ignored_mask(struct fsnotify_mark *fsn_mark,
					   __u32 mask, unsigned int flags,
					   __u32 *removed)
{
	fsn_mark->ignored_mask |= mask;

	/*
	 * Setting FAN_MARK_IGNORED_SURV_MODIFY for the first time may lead to
	 * the removal of the FS_MODIFY bit in calculated mask if it was set
	 * because of an ignored mask that is now going to survive FS_MODIFY.
	 */
	if ((flags & FAN_MARK_IGNORED_SURV_MODIFY) &&
	    !(fsn_mark->flags & FSNOTIFY_MARK_FLAG_IGNORED_SURV_MODIFY)) {
		fsn_mark->flags |= FSNOTIFY_MARK_FLAG_IGNORED_SURV_MODIFY;
		if (!(fsn_mark->mask & FS_MODIFY))
			*removed = FS_MODIFY;
	}
}

static __u32 fanotify_mark_add_to_mask(struct fsnotify_mark *fsn_mark,
				       __u32 mask, unsigned int flags,
				       __u32 *removed)
{
	__u32 oldmask, newmask;

	spin_lock(&fsn_mark->lock);
	oldmask = fsnotify_calc_mask(fsn_mark);
	if (!(flags & FAN_MARK_IGNORED_MASK)) {
		fsn_mark->mask |= mask;
	} else {
		fanotify_mark_add_ignored_mask(fsn_mark, mask, flags, removed);
	}
	newmask = fsnotify_calc_mask(fsn_mark);
	spin_unlock(&fsn_mark->lock);

	return newmask & ~oldmask;
=======
static bool fanotify_mark_update_flags(struct fsnotify_mark *fsn_mark,
				       unsigned int fan_flags)
{
	bool want_iref = !(fan_flags & FAN_MARK_EVICTABLE);
	bool recalc = false;

	/*
	 * Setting FAN_MARK_IGNORED_SURV_MODIFY for the first time may lead to
	 * the removal of the FS_MODIFY bit in calculated mask if it was set
	 * because of an ignored mask that is now going to survive FS_MODIFY.
	 */
	if ((fan_flags & FAN_MARK_IGNORED_MASK) &&
	    (fan_flags & FAN_MARK_IGNORED_SURV_MODIFY) &&
	    !(fsn_mark->flags & FSNOTIFY_MARK_FLAG_IGNORED_SURV_MODIFY)) {
		fsn_mark->flags |= FSNOTIFY_MARK_FLAG_IGNORED_SURV_MODIFY;
		if (!(fsn_mark->mask & FS_MODIFY))
			recalc = true;
	}

	if (fsn_mark->connector->type != FSNOTIFY_OBJ_TYPE_INODE ||
	    want_iref == !(fsn_mark->flags & FSNOTIFY_MARK_FLAG_NO_IREF))
		return recalc;

	/*
	 * NO_IREF may be removed from a mark, but not added.
	 * When removed, fsnotify_recalc_mask() will take the inode ref.
	 */
	WARN_ON_ONCE(!want_iref);
	fsn_mark->flags &= ~FSNOTIFY_MARK_FLAG_NO_IREF;

	return true;
}

static bool fanotify_mark_add_to_mask(struct fsnotify_mark *fsn_mark,
				      __u32 mask, unsigned int fan_flags)
{
	bool recalc;

	spin_lock(&fsn_mark->lock);
	if (!(fan_flags & FAN_MARK_IGNORED_MASK))
		fsn_mark->mask |= mask;
	else
		fsn_mark->ignored_mask |= mask;

	recalc = fsnotify_calc_mask(fsn_mark) &
		~fsnotify_conn_mask(fsn_mark->connector);

	recalc |= fanotify_mark_update_flags(fsn_mark, fan_flags);
	spin_unlock(&fsn_mark->lock);

	return recalc;
>>>>>>> 88084a3d
}

static struct fsnotify_mark *fanotify_add_new_mark(struct fsnotify_group *group,
						   fsnotify_connp_t *connp,
						   unsigned int obj_type,
						   unsigned int fan_flags,
						   __kernel_fsid_t *fsid)
{
	struct ucounts *ucounts = group->fanotify_data.ucounts;
	struct fsnotify_mark *mark;
	int ret;

	/*
	 * Enforce per user marks limits per user in all containing user ns.
	 * A group with FAN_UNLIMITED_MARKS does not contribute to mark count
	 * in the limited groups account.
	 */
	if (!FAN_GROUP_FLAG(group, FAN_UNLIMITED_MARKS) &&
	    !inc_ucount(ucounts->ns, ucounts->uid, UCOUNT_FANOTIFY_MARKS))
		return ERR_PTR(-ENOSPC);

	mark = kmem_cache_alloc(fanotify_mark_cache, GFP_KERNEL);
	if (!mark) {
		ret = -ENOMEM;
		goto out_dec_ucounts;
	}

	fsnotify_init_mark(mark, group);
	if (fan_flags & FAN_MARK_EVICTABLE)
		mark->flags |= FSNOTIFY_MARK_FLAG_NO_IREF;

	ret = fsnotify_add_mark_locked(mark, connp, obj_type, 0, fsid);
	if (ret) {
		fsnotify_put_mark(mark);
		goto out_dec_ucounts;
	}

	return mark;

out_dec_ucounts:
	if (!FAN_GROUP_FLAG(group, FAN_UNLIMITED_MARKS))
		dec_ucount(ucounts, UCOUNT_FANOTIFY_MARKS);
	return ERR_PTR(ret);
}

static int fanotify_group_init_error_pool(struct fsnotify_group *group)
{
	if (mempool_initialized(&group->fanotify_data.error_events_pool))
		return 0;

	return mempool_init_kmalloc_pool(&group->fanotify_data.error_events_pool,
					 FANOTIFY_DEFAULT_FEE_POOL_SIZE,
					 sizeof(struct fanotify_error_event));
}

static int fanotify_add_mark(struct fsnotify_group *group,
			     fsnotify_connp_t *connp, unsigned int obj_type,
			     __u32 mask, unsigned int fan_flags,
			     __kernel_fsid_t *fsid)
{
	struct fsnotify_mark *fsn_mark;
<<<<<<< HEAD
	__u32 added, removed = 0;
=======
	bool recalc;
>>>>>>> 88084a3d
	int ret = 0;

	fsnotify_group_lock(group);
	fsn_mark = fsnotify_find_mark(connp, group);
	if (!fsn_mark) {
		fsn_mark = fanotify_add_new_mark(group, connp, obj_type,
						 fan_flags, fsid);
		if (IS_ERR(fsn_mark)) {
			fsnotify_group_unlock(group);
			return PTR_ERR(fsn_mark);
		}
	}

	/*
	 * Non evictable mark cannot be downgraded to evictable mark.
	 */
	if (fan_flags & FAN_MARK_EVICTABLE &&
	    !(fsn_mark->flags & FSNOTIFY_MARK_FLAG_NO_IREF)) {
		ret = -EEXIST;
		goto out;
	}

	/*
	 * Error events are pre-allocated per group, only if strictly
	 * needed (i.e. FAN_FS_ERROR was requested).
	 */
	if (!(fan_flags & FAN_MARK_IGNORED_MASK) && (mask & FAN_FS_ERROR)) {
		ret = fanotify_group_init_error_pool(group);
		if (ret)
			goto out;
	}

<<<<<<< HEAD
	added = fanotify_mark_add_to_mask(fsn_mark, mask, flags, &removed);
	if (removed || (added & ~fsnotify_conn_mask(fsn_mark->connector)))
=======
	recalc = fanotify_mark_add_to_mask(fsn_mark, mask, fan_flags);
	if (recalc)
>>>>>>> 88084a3d
		fsnotify_recalc_mask(fsn_mark->connector);

out:
	fsnotify_group_unlock(group);

	fsnotify_put_mark(fsn_mark);
	return ret;
}

static int fanotify_add_vfsmount_mark(struct fsnotify_group *group,
				      struct vfsmount *mnt, __u32 mask,
				      unsigned int flags, __kernel_fsid_t *fsid)
{
	return fanotify_add_mark(group, &real_mount(mnt)->mnt_fsnotify_marks,
				 FSNOTIFY_OBJ_TYPE_VFSMOUNT, mask, flags, fsid);
}

static int fanotify_add_sb_mark(struct fsnotify_group *group,
				struct super_block *sb, __u32 mask,
				unsigned int flags, __kernel_fsid_t *fsid)
{
	return fanotify_add_mark(group, &sb->s_fsnotify_marks,
				 FSNOTIFY_OBJ_TYPE_SB, mask, flags, fsid);
}

static int fanotify_add_inode_mark(struct fsnotify_group *group,
				   struct inode *inode, __u32 mask,
				   unsigned int flags, __kernel_fsid_t *fsid)
{
	pr_debug("%s: group=%p inode=%p\n", __func__, group, inode);

	/*
	 * If some other task has this inode open for write we should not add
	 * an ignored mark, unless that ignored mark is supposed to survive
	 * modification changes anyway.
	 */
	if ((flags & FAN_MARK_IGNORED_MASK) &&
	    !(flags & FAN_MARK_IGNORED_SURV_MODIFY) &&
	    inode_is_open_for_write(inode))
		return 0;

	return fanotify_add_mark(group, &inode->i_fsnotify_marks,
				 FSNOTIFY_OBJ_TYPE_INODE, mask, flags, fsid);
}

static struct fsnotify_event *fanotify_alloc_overflow_event(void)
{
	struct fanotify_event *oevent;

	oevent = kmalloc(sizeof(*oevent), GFP_KERNEL_ACCOUNT);
	if (!oevent)
		return NULL;

	fanotify_init_event(oevent, 0, FS_Q_OVERFLOW);
	oevent->type = FANOTIFY_EVENT_TYPE_OVERFLOW;

	return &oevent->fse;
}

static struct hlist_head *fanotify_alloc_merge_hash(void)
{
	struct hlist_head *hash;

	hash = kmalloc(sizeof(struct hlist_head) << FANOTIFY_HTABLE_BITS,
		       GFP_KERNEL_ACCOUNT);
	if (!hash)
		return NULL;

	__hash_init(hash, FANOTIFY_HTABLE_SIZE);

	return hash;
}

/* fanotify syscalls */
SYSCALL_DEFINE2(fanotify_init, unsigned int, flags, unsigned int, event_f_flags)
{
	struct fsnotify_group *group;
	int f_flags, fd;
	unsigned int fid_mode = flags & FANOTIFY_FID_BITS;
	unsigned int class = flags & FANOTIFY_CLASS_BITS;
	unsigned int internal_flags = 0;

	pr_debug("%s: flags=%x event_f_flags=%x\n",
		 __func__, flags, event_f_flags);

	if (!capable(CAP_SYS_ADMIN)) {
		/*
		 * An unprivileged user can setup an fanotify group with
		 * limited functionality - an unprivileged group is limited to
		 * notification events with file handles and it cannot use
		 * unlimited queue/marks.
		 */
		if ((flags & FANOTIFY_ADMIN_INIT_FLAGS) || !fid_mode)
			return -EPERM;

		/*
		 * Setting the internal flag FANOTIFY_UNPRIV on the group
		 * prevents setting mount/filesystem marks on this group and
		 * prevents reporting pid and open fd in events.
		 */
		internal_flags |= FANOTIFY_UNPRIV;
	}

#ifdef CONFIG_AUDITSYSCALL
	if (flags & ~(FANOTIFY_INIT_FLAGS | FAN_ENABLE_AUDIT))
#else
	if (flags & ~FANOTIFY_INIT_FLAGS)
#endif
		return -EINVAL;

	/*
	 * A pidfd can only be returned for a thread-group leader; thus
	 * FAN_REPORT_PIDFD and FAN_REPORT_TID need to remain mutually
	 * exclusive.
	 */
	if ((flags & FAN_REPORT_PIDFD) && (flags & FAN_REPORT_TID))
		return -EINVAL;

	if (event_f_flags & ~FANOTIFY_INIT_ALL_EVENT_F_BITS)
		return -EINVAL;

	switch (event_f_flags & O_ACCMODE) {
	case O_RDONLY:
	case O_RDWR:
	case O_WRONLY:
		break;
	default:
		return -EINVAL;
	}

	if (fid_mode && class != FAN_CLASS_NOTIF)
		return -EINVAL;

	/*
	 * Child name is reported with parent fid so requires dir fid.
	 * We can report both child fid and dir fid with or without name.
	 */
	if ((fid_mode & FAN_REPORT_NAME) && !(fid_mode & FAN_REPORT_DIR_FID))
		return -EINVAL;

	/*
	 * FAN_REPORT_TARGET_FID requires FAN_REPORT_NAME and FAN_REPORT_FID
	 * and is used as an indication to report both dir and child fid on all
	 * dirent events.
	 */
	if ((fid_mode & FAN_REPORT_TARGET_FID) &&
	    (!(fid_mode & FAN_REPORT_NAME) || !(fid_mode & FAN_REPORT_FID)))
		return -EINVAL;

	f_flags = O_RDWR | __FMODE_NONOTIFY;
	if (flags & FAN_CLOEXEC)
		f_flags |= O_CLOEXEC;
	if (flags & FAN_NONBLOCK)
		f_flags |= O_NONBLOCK;

	/* fsnotify_alloc_group takes a ref.  Dropped in fanotify_release */
	group = fsnotify_alloc_group(&fanotify_fsnotify_ops,
				     FSNOTIFY_GROUP_USER | FSNOTIFY_GROUP_NOFS);
	if (IS_ERR(group)) {
		return PTR_ERR(group);
	}

	/* Enforce groups limits per user in all containing user ns */
	group->fanotify_data.ucounts = inc_ucount(current_user_ns(),
						  current_euid(),
						  UCOUNT_FANOTIFY_GROUPS);
	if (!group->fanotify_data.ucounts) {
		fd = -EMFILE;
		goto out_destroy_group;
	}

	group->fanotify_data.flags = flags | internal_flags;
	group->memcg = get_mem_cgroup_from_mm(current->mm);

	group->fanotify_data.merge_hash = fanotify_alloc_merge_hash();
	if (!group->fanotify_data.merge_hash) {
		fd = -ENOMEM;
		goto out_destroy_group;
	}

	group->overflow_event = fanotify_alloc_overflow_event();
	if (unlikely(!group->overflow_event)) {
		fd = -ENOMEM;
		goto out_destroy_group;
	}

	if (force_o_largefile())
		event_f_flags |= O_LARGEFILE;
	group->fanotify_data.f_flags = event_f_flags;
	init_waitqueue_head(&group->fanotify_data.access_waitq);
	INIT_LIST_HEAD(&group->fanotify_data.access_list);
	switch (class) {
	case FAN_CLASS_NOTIF:
		group->priority = FS_PRIO_0;
		break;
	case FAN_CLASS_CONTENT:
		group->priority = FS_PRIO_1;
		break;
	case FAN_CLASS_PRE_CONTENT:
		group->priority = FS_PRIO_2;
		break;
	default:
		fd = -EINVAL;
		goto out_destroy_group;
	}

	if (flags & FAN_UNLIMITED_QUEUE) {
		fd = -EPERM;
		if (!capable(CAP_SYS_ADMIN))
			goto out_destroy_group;
		group->max_events = UINT_MAX;
	} else {
		group->max_events = fanotify_max_queued_events;
	}

	if (flags & FAN_UNLIMITED_MARKS) {
		fd = -EPERM;
		if (!capable(CAP_SYS_ADMIN))
			goto out_destroy_group;
	}

	if (flags & FAN_ENABLE_AUDIT) {
		fd = -EPERM;
		if (!capable(CAP_AUDIT_WRITE))
			goto out_destroy_group;
	}

	fd = anon_inode_getfd("[fanotify]", &fanotify_fops, group, f_flags);
	if (fd < 0)
		goto out_destroy_group;

	return fd;

out_destroy_group:
	fsnotify_destroy_group(group);
	return fd;
}

static int fanotify_test_fsid(struct dentry *dentry, __kernel_fsid_t *fsid)
{
	__kernel_fsid_t root_fsid;
	int err;

	/*
	 * Make sure dentry is not of a filesystem with zero fsid (e.g. fuse).
	 */
	err = vfs_get_fsid(dentry, fsid);
	if (err)
		return err;

	if (!fsid->val[0] && !fsid->val[1])
		return -ENODEV;

	/*
	 * Make sure dentry is not of a filesystem subvolume (e.g. btrfs)
	 * which uses a different fsid than sb root.
	 */
	err = vfs_get_fsid(dentry->d_sb->s_root, &root_fsid);
	if (err)
		return err;

	if (root_fsid.val[0] != fsid->val[0] ||
	    root_fsid.val[1] != fsid->val[1])
		return -EXDEV;

	return 0;
}

/* Check if filesystem can encode a unique fid */
static int fanotify_test_fid(struct dentry *dentry)
{
	/*
	 * We need to make sure that the file system supports at least
	 * encoding a file handle so user can use name_to_handle_at() to
	 * compare fid returned with event to the file handle of watched
	 * objects. However, name_to_handle_at() requires that the
	 * filesystem also supports decoding file handles.
	 */
	if (!dentry->d_sb->s_export_op ||
	    !dentry->d_sb->s_export_op->fh_to_dentry)
		return -EOPNOTSUPP;

	return 0;
}

static int fanotify_events_supported(struct fsnotify_group *group,
				     struct path *path, __u64 mask,
				     unsigned int flags)
{
	unsigned int mark_type = flags & FANOTIFY_MARK_TYPE_BITS;
	/* Strict validation of events in non-dir inode mask with v5.17+ APIs */
	bool strict_dir_events = FAN_GROUP_FLAG(group, FAN_REPORT_TARGET_FID) ||
				 (mask & FAN_RENAME);

	/*
	 * Some filesystems such as 'proc' acquire unusual locks when opening
	 * files. For them fanotify permission events have high chances of
	 * deadlocking the system - open done when reporting fanotify event
	 * blocks on this "unusual" lock while another process holding the lock
	 * waits for fanotify permission event to be answered. Just disallow
	 * permission events for such filesystems.
	 */
	if (mask & FANOTIFY_PERM_EVENTS &&
	    path->mnt->mnt_sb->s_type->fs_flags & FS_DISALLOW_NOTIFY_PERM)
		return -EINVAL;

	/*
	 * We shouldn't have allowed setting dirent events and the directory
	 * flags FAN_ONDIR and FAN_EVENT_ON_CHILD in mask of non-dir inode,
	 * but because we always allowed it, error only when using new APIs.
	 */
	if (strict_dir_events && mark_type == FAN_MARK_INODE &&
	    !d_is_dir(path->dentry) && (mask & FANOTIFY_DIRONLY_EVENT_BITS))
		return -ENOTDIR;

	return 0;
}

static int do_fanotify_mark(int fanotify_fd, unsigned int flags, __u64 mask,
			    int dfd, const char  __user *pathname)
{
	struct inode *inode = NULL;
	struct vfsmount *mnt = NULL;
	struct fsnotify_group *group;
	struct fd f;
	struct path path;
	__kernel_fsid_t __fsid, *fsid = NULL;
	u32 valid_mask = FANOTIFY_EVENTS | FANOTIFY_EVENT_FLAGS;
	unsigned int mark_type = flags & FANOTIFY_MARK_TYPE_BITS;
	bool ignored = flags & FAN_MARK_IGNORED_MASK;
	unsigned int obj_type, fid_mode;
	u32 umask = 0;
	int ret;

	pr_debug("%s: fanotify_fd=%d flags=%x dfd=%d pathname=%p mask=%llx\n",
		 __func__, fanotify_fd, flags, dfd, pathname, mask);

	/* we only use the lower 32 bits as of right now. */
	if (upper_32_bits(mask))
		return -EINVAL;

	if (flags & ~FANOTIFY_MARK_FLAGS)
		return -EINVAL;

	switch (mark_type) {
	case FAN_MARK_INODE:
		obj_type = FSNOTIFY_OBJ_TYPE_INODE;
		break;
	case FAN_MARK_MOUNT:
		obj_type = FSNOTIFY_OBJ_TYPE_VFSMOUNT;
		break;
	case FAN_MARK_FILESYSTEM:
		obj_type = FSNOTIFY_OBJ_TYPE_SB;
		break;
	default:
		return -EINVAL;
	}

	switch (flags & (FAN_MARK_ADD | FAN_MARK_REMOVE | FAN_MARK_FLUSH)) {
	case FAN_MARK_ADD:
	case FAN_MARK_REMOVE:
		if (!mask)
			return -EINVAL;
		break;
	case FAN_MARK_FLUSH:
		if (flags & ~(FANOTIFY_MARK_TYPE_BITS | FAN_MARK_FLUSH))
			return -EINVAL;
		break;
	default:
		return -EINVAL;
	}

	if (IS_ENABLED(CONFIG_FANOTIFY_ACCESS_PERMISSIONS))
		valid_mask |= FANOTIFY_PERM_EVENTS;

	if (mask & ~valid_mask)
		return -EINVAL;

	/* Event flags (ONDIR, ON_CHILD) are meaningless in ignored mask */
	if (ignored)
		mask &= ~FANOTIFY_EVENT_FLAGS;

	f = fdget(fanotify_fd);
	if (unlikely(!f.file))
		return -EBADF;

	/* verify that this is indeed an fanotify instance */
	ret = -EINVAL;
	if (unlikely(f.file->f_op != &fanotify_fops))
		goto fput_and_out;
	group = f.file->private_data;

	/*
	 * An unprivileged user is not allowed to setup mount nor filesystem
	 * marks.  This also includes setting up such marks by a group that
	 * was initialized by an unprivileged user.
	 */
	ret = -EPERM;
	if ((!capable(CAP_SYS_ADMIN) ||
	     FAN_GROUP_FLAG(group, FANOTIFY_UNPRIV)) &&
	    mark_type != FAN_MARK_INODE)
		goto fput_and_out;

	/*
	 * group->priority == FS_PRIO_0 == FAN_CLASS_NOTIF.  These are not
	 * allowed to set permissions events.
	 */
	ret = -EINVAL;
	if (mask & FANOTIFY_PERM_EVENTS &&
	    group->priority == FS_PRIO_0)
		goto fput_and_out;

	if (mask & FAN_FS_ERROR &&
	    mark_type != FAN_MARK_FILESYSTEM)
		goto fput_and_out;

	/*
	 * Evictable is only relevant for inode marks, because only inode object
	 * can be evicted on memory pressure.
	 */
	if (flags & FAN_MARK_EVICTABLE &&
	     mark_type != FAN_MARK_INODE)
		goto fput_and_out;

	/*
	 * Events that do not carry enough information to report
	 * event->fd require a group that supports reporting fid.  Those
	 * events are not supported on a mount mark, because they do not
	 * carry enough information (i.e. path) to be filtered by mount
	 * point.
	 */
	fid_mode = FAN_GROUP_FLAG(group, FANOTIFY_FID_BITS);
	if (mask & ~(FANOTIFY_FD_EVENTS|FANOTIFY_EVENT_FLAGS) &&
	    (!fid_mode || mark_type == FAN_MARK_MOUNT))
		goto fput_and_out;

	/*
	 * FAN_RENAME uses special info type records to report the old and
	 * new parent+name.  Reporting only old and new parent id is less
	 * useful and was not implemented.
	 */
	if (mask & FAN_RENAME && !(fid_mode & FAN_REPORT_NAME))
		goto fput_and_out;

	if (flags & FAN_MARK_FLUSH) {
		ret = 0;
		if (mark_type == FAN_MARK_MOUNT)
			fsnotify_clear_vfsmount_marks_by_group(group);
		else if (mark_type == FAN_MARK_FILESYSTEM)
			fsnotify_clear_sb_marks_by_group(group);
		else
			fsnotify_clear_inode_marks_by_group(group);
		goto fput_and_out;
	}

	ret = fanotify_find_path(dfd, pathname, &path, flags,
			(mask & ALL_FSNOTIFY_EVENTS), obj_type);
	if (ret)
		goto fput_and_out;

	if (flags & FAN_MARK_ADD) {
		ret = fanotify_events_supported(group, &path, mask, flags);
		if (ret)
			goto path_put_and_out;
	}

	if (fid_mode) {
		ret = fanotify_test_fsid(path.dentry, &__fsid);
		if (ret)
			goto path_put_and_out;

		ret = fanotify_test_fid(path.dentry);
		if (ret)
			goto path_put_and_out;

		fsid = &__fsid;
	}

	/* inode held in place by reference to path; group by fget on fd */
	if (mark_type == FAN_MARK_INODE)
		inode = path.dentry->d_inode;
	else
		mnt = path.mnt;

	/*
	 * FAN_RENAME is not allowed on non-dir (for now).
	 * We shouldn't have allowed setting any dirent events in mask of
	 * non-dir, but because we always allowed it, error only if group
	 * was initialized with the new flag FAN_REPORT_TARGET_FID.
	 */
	ret = -ENOTDIR;
	if (inode && !S_ISDIR(inode->i_mode) &&
	    ((mask & FAN_RENAME) ||
	     ((mask & FANOTIFY_DIRENT_EVENTS) &&
	      FAN_GROUP_FLAG(group, FAN_REPORT_TARGET_FID))))
		goto path_put_and_out;

	/* Mask out FAN_EVENT_ON_CHILD flag for sb/mount/non-dir marks */
	if (mnt || !S_ISDIR(inode->i_mode)) {
		mask &= ~FAN_EVENT_ON_CHILD;
		umask = FAN_EVENT_ON_CHILD;
		/*
		 * If group needs to report parent fid, register for getting
		 * events with parent/name info for non-directory.
		 */
		if ((fid_mode & FAN_REPORT_DIR_FID) &&
		    (flags & FAN_MARK_ADD) && !ignored)
			mask |= FAN_EVENT_ON_CHILD;
	}

	/* create/update an inode mark */
	switch (flags & (FAN_MARK_ADD | FAN_MARK_REMOVE)) {
	case FAN_MARK_ADD:
		if (mark_type == FAN_MARK_MOUNT)
			ret = fanotify_add_vfsmount_mark(group, mnt, mask,
							 flags, fsid);
		else if (mark_type == FAN_MARK_FILESYSTEM)
			ret = fanotify_add_sb_mark(group, mnt->mnt_sb, mask,
						   flags, fsid);
		else
			ret = fanotify_add_inode_mark(group, inode, mask,
						      flags, fsid);
		break;
	case FAN_MARK_REMOVE:
		if (mark_type == FAN_MARK_MOUNT)
			ret = fanotify_remove_vfsmount_mark(group, mnt, mask,
							    flags, umask);
		else if (mark_type == FAN_MARK_FILESYSTEM)
			ret = fanotify_remove_sb_mark(group, mnt->mnt_sb, mask,
						      flags, umask);
		else
			ret = fanotify_remove_inode_mark(group, inode, mask,
							 flags, umask);
		break;
	default:
		ret = -EINVAL;
	}

path_put_and_out:
	path_put(&path);
fput_and_out:
	fdput(f);
	return ret;
}

#ifndef CONFIG_ARCH_SPLIT_ARG64
SYSCALL_DEFINE5(fanotify_mark, int, fanotify_fd, unsigned int, flags,
			      __u64, mask, int, dfd,
			      const char  __user *, pathname)
{
	return do_fanotify_mark(fanotify_fd, flags, mask, dfd, pathname);
}
#endif

#if defined(CONFIG_ARCH_SPLIT_ARG64) || defined(CONFIG_COMPAT)
SYSCALL32_DEFINE6(fanotify_mark,
				int, fanotify_fd, unsigned int, flags,
				SC_ARG64(mask), int, dfd,
				const char  __user *, pathname)
{
	return do_fanotify_mark(fanotify_fd, flags, SC_VAL64(__u64, mask),
				dfd, pathname);
}
#endif

/*
 * fanotify_user_setup - Our initialization function.  Note that we cannot return
 * error because we have compiled-in VFS hooks.  So an (unlikely) failure here
 * must result in panic().
 */
static int __init fanotify_user_setup(void)
{
	struct sysinfo si;
	int max_marks;

	si_meminfo(&si);
	/*
	 * Allow up to 1% of addressable memory to be accounted for per user
	 * marks limited to the range [8192, 1048576]. mount and sb marks are
	 * a lot cheaper than inode marks, but there is no reason for a user
	 * to have many of those, so calculate by the cost of inode marks.
	 */
	max_marks = (((si.totalram - si.totalhigh) / 100) << PAGE_SHIFT) /
		    INODE_MARK_COST;
	max_marks = clamp(max_marks, FANOTIFY_OLD_DEFAULT_MAX_MARKS,
				     FANOTIFY_DEFAULT_MAX_USER_MARKS);

	BUILD_BUG_ON(FANOTIFY_INIT_FLAGS & FANOTIFY_INTERNAL_GROUP_FLAGS);
	BUILD_BUG_ON(HWEIGHT32(FANOTIFY_INIT_FLAGS) != 12);
	BUILD_BUG_ON(HWEIGHT32(FANOTIFY_MARK_FLAGS) != 10);

	fanotify_mark_cache = KMEM_CACHE(fsnotify_mark,
					 SLAB_PANIC|SLAB_ACCOUNT);
	fanotify_fid_event_cachep = KMEM_CACHE(fanotify_fid_event,
					       SLAB_PANIC);
	fanotify_path_event_cachep = KMEM_CACHE(fanotify_path_event,
						SLAB_PANIC);
	if (IS_ENABLED(CONFIG_FANOTIFY_ACCESS_PERMISSIONS)) {
		fanotify_perm_event_cachep =
			KMEM_CACHE(fanotify_perm_event, SLAB_PANIC);
	}

	fanotify_max_queued_events = FANOTIFY_DEFAULT_MAX_EVENTS;
	init_user_ns.ucount_max[UCOUNT_FANOTIFY_GROUPS] =
					FANOTIFY_DEFAULT_MAX_GROUPS;
	init_user_ns.ucount_max[UCOUNT_FANOTIFY_MARKS] = max_marks;
	fanotify_sysctls_init();

	return 0;
}
device_initcall(fanotify_user_setup);<|MERGE_RESOLUTION|>--- conflicted
+++ resolved
@@ -1081,44 +1081,6 @@
 				    flags, umask);
 }
 
-<<<<<<< HEAD
-static void fanotify_mark_add_ignored_mask(struct fsnotify_mark *fsn_mark,
-					   __u32 mask, unsigned int flags,
-					   __u32 *removed)
-{
-	fsn_mark->ignored_mask |= mask;
-
-	/*
-	 * Setting FAN_MARK_IGNORED_SURV_MODIFY for the first time may lead to
-	 * the removal of the FS_MODIFY bit in calculated mask if it was set
-	 * because of an ignored mask that is now going to survive FS_MODIFY.
-	 */
-	if ((flags & FAN_MARK_IGNORED_SURV_MODIFY) &&
-	    !(fsn_mark->flags & FSNOTIFY_MARK_FLAG_IGNORED_SURV_MODIFY)) {
-		fsn_mark->flags |= FSNOTIFY_MARK_FLAG_IGNORED_SURV_MODIFY;
-		if (!(fsn_mark->mask & FS_MODIFY))
-			*removed = FS_MODIFY;
-	}
-}
-
-static __u32 fanotify_mark_add_to_mask(struct fsnotify_mark *fsn_mark,
-				       __u32 mask, unsigned int flags,
-				       __u32 *removed)
-{
-	__u32 oldmask, newmask;
-
-	spin_lock(&fsn_mark->lock);
-	oldmask = fsnotify_calc_mask(fsn_mark);
-	if (!(flags & FAN_MARK_IGNORED_MASK)) {
-		fsn_mark->mask |= mask;
-	} else {
-		fanotify_mark_add_ignored_mask(fsn_mark, mask, flags, removed);
-	}
-	newmask = fsnotify_calc_mask(fsn_mark);
-	spin_unlock(&fsn_mark->lock);
-
-	return newmask & ~oldmask;
-=======
 static bool fanotify_mark_update_flags(struct fsnotify_mark *fsn_mark,
 				       unsigned int fan_flags)
 {
@@ -1170,7 +1132,6 @@
 	spin_unlock(&fsn_mark->lock);
 
 	return recalc;
->>>>>>> 88084a3d
 }
 
 static struct fsnotify_mark *fanotify_add_new_mark(struct fsnotify_group *group,
@@ -1232,11 +1193,7 @@
 			     __kernel_fsid_t *fsid)
 {
 	struct fsnotify_mark *fsn_mark;
-<<<<<<< HEAD
-	__u32 added, removed = 0;
-=======
 	bool recalc;
->>>>>>> 88084a3d
 	int ret = 0;
 
 	fsnotify_group_lock(group);
@@ -1269,13 +1226,8 @@
 			goto out;
 	}
 
-<<<<<<< HEAD
-	added = fanotify_mark_add_to_mask(fsn_mark, mask, flags, &removed);
-	if (removed || (added & ~fsnotify_conn_mask(fsn_mark->connector)))
-=======
 	recalc = fanotify_mark_add_to_mask(fsn_mark, mask, fan_flags);
 	if (recalc)
->>>>>>> 88084a3d
 		fsnotify_recalc_mask(fsn_mark->connector);
 
 out:
@@ -1759,19 +1711,6 @@
 		inode = path.dentry->d_inode;
 	else
 		mnt = path.mnt;
-
-	/*
-	 * FAN_RENAME is not allowed on non-dir (for now).
-	 * We shouldn't have allowed setting any dirent events in mask of
-	 * non-dir, but because we always allowed it, error only if group
-	 * was initialized with the new flag FAN_REPORT_TARGET_FID.
-	 */
-	ret = -ENOTDIR;
-	if (inode && !S_ISDIR(inode->i_mode) &&
-	    ((mask & FAN_RENAME) ||
-	     ((mask & FANOTIFY_DIRENT_EVENTS) &&
-	      FAN_GROUP_FLAG(group, FAN_REPORT_TARGET_FID))))
-		goto path_put_and_out;
 
 	/* Mask out FAN_EVENT_ON_CHILD flag for sb/mount/non-dir marks */
 	if (mnt || !S_ISDIR(inode->i_mode)) {
