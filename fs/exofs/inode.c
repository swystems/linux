--- conflicted
+++ resolved
@@ -716,13 +716,8 @@
 		ret = simple_write_begin(file, mapping, pos, len, flags, pagep,
 					 fsdata);
 		if (ret) {
-<<<<<<< HEAD
 			EXOFS_DBGMSG("simple_write_begin failed\n");
-			return ret;
-=======
-			EXOFS_DBGMSG("simple_write_begin faild\n");
 			goto out;
->>>>>>> 3d30701b
 		}
 
 		page = *pagep;
