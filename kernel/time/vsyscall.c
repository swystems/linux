// SPDX-License-Identifier: GPL-2.0
/*
 * Copyright 2019 ARM Ltd.
 *
 * Generic implementation of update_vsyscall and update_vsyscall_tz.
 *
 * Based on the x86 specific implementation.
 */

#include <linux/hrtimer.h>
#include <linux/timekeeper_internal.h>
#include <vdso/datapage.h>
#include <vdso/helpers.h>
#include <vdso/vsyscall.h>

static inline void update_vdso_data(struct vdso_data *vdata,
				    struct timekeeper *tk)
{
	struct vdso_timestamp *vdso_ts;
	u64 nsec, sec;

	vdata[CS_HRES_COARSE].cycle_last	= tk->tkr_mono.cycle_last;
	vdata[CS_HRES_COARSE].mask		= tk->tkr_mono.mask;
	vdata[CS_HRES_COARSE].mult		= tk->tkr_mono.mult;
	vdata[CS_HRES_COARSE].shift		= tk->tkr_mono.shift;
	vdata[CS_RAW].cycle_last		= tk->tkr_raw.cycle_last;
	vdata[CS_RAW].mask			= tk->tkr_raw.mask;
	vdata[CS_RAW].mult			= tk->tkr_raw.mult;
	vdata[CS_RAW].shift			= tk->tkr_raw.shift;

	/* CLOCK_MONOTONIC */
	vdso_ts		= &vdata[CS_HRES_COARSE].basetime[CLOCK_MONOTONIC];
	vdso_ts->sec	= tk->xtime_sec + tk->wall_to_monotonic.tv_sec;

	nsec = tk->tkr_mono.xtime_nsec;
	nsec += ((u64)tk->wall_to_monotonic.tv_nsec << tk->tkr_mono.shift);
	while (nsec >= (((u64)NSEC_PER_SEC) << tk->tkr_mono.shift)) {
		nsec -= (((u64)NSEC_PER_SEC) << tk->tkr_mono.shift);
		vdso_ts->sec++;
	}
	vdso_ts->nsec	= nsec;

	/* Copy MONOTONIC time for BOOTTIME */
	sec	= vdso_ts->sec;
	/* Add the boot offset */
	sec	+= tk->monotonic_to_boot.tv_sec;
	nsec	+= (u64)tk->monotonic_to_boot.tv_nsec << tk->tkr_mono.shift;

	/* CLOCK_BOOTTIME */
	vdso_ts		= &vdata[CS_HRES_COARSE].basetime[CLOCK_BOOTTIME];
	vdso_ts->sec	= sec;

	while (nsec >= (((u64)NSEC_PER_SEC) << tk->tkr_mono.shift)) {
		nsec -= (((u64)NSEC_PER_SEC) << tk->tkr_mono.shift);
		vdso_ts->sec++;
	}
	vdso_ts->nsec	= nsec;

	/* CLOCK_MONOTONIC_RAW */
	vdso_ts		= &vdata[CS_RAW].basetime[CLOCK_MONOTONIC_RAW];
	vdso_ts->sec	= tk->raw_sec;
	vdso_ts->nsec	= tk->tkr_raw.xtime_nsec;

	/* CLOCK_TAI */
	vdso_ts		= &vdata[CS_HRES_COARSE].basetime[CLOCK_TAI];
	vdso_ts->sec	= tk->xtime_sec + (s64)tk->tai_offset;
	vdso_ts->nsec	= tk->tkr_mono.xtime_nsec;
}

void update_vsyscall(struct timekeeper *tk)
{
	struct vdso_data *vdata = __arch_get_k_vdso_data();
	struct vdso_timestamp *vdso_ts;
	s32 clock_mode;
	u64 nsec;

	/* copy vsyscall data */
	vdso_write_begin(vdata);

	clock_mode = tk->tkr_mono.clock->vdso_clock_mode;
	vdata[CS_HRES_COARSE].clock_mode	= clock_mode;
	vdata[CS_RAW].clock_mode		= clock_mode;

	/* CLOCK_REALTIME also required for time() */
	vdso_ts		= &vdata[CS_HRES_COARSE].basetime[CLOCK_REALTIME];
	vdso_ts->sec	= tk->xtime_sec;
	vdso_ts->nsec	= tk->tkr_mono.xtime_nsec;

	/* CLOCK_REALTIME also required for time() */
	vdso_ts		= &vdata[CS_HRES_COARSE].basetime[CLOCK_REALTIME];
	vdso_ts->sec	= tk->xtime_sec;
	vdso_ts->nsec	= tk->tkr_mono.xtime_nsec;

	/* CLOCK_REALTIME_COARSE */
	vdso_ts		= &vdata[CS_HRES_COARSE].basetime[CLOCK_REALTIME_COARSE];
	vdso_ts->sec	= tk->xtime_sec;
	vdso_ts->nsec	= tk->tkr_mono.xtime_nsec >> tk->tkr_mono.shift;

	/* CLOCK_MONOTONIC_COARSE */
	vdso_ts		= &vdata[CS_HRES_COARSE].basetime[CLOCK_MONOTONIC_COARSE];
	vdso_ts->sec	= tk->xtime_sec + tk->wall_to_monotonic.tv_sec;
	nsec		= tk->tkr_mono.xtime_nsec >> tk->tkr_mono.shift;
	nsec		= nsec + tk->wall_to_monotonic.tv_nsec;
	vdso_ts->sec	+= __iter_div_u64_rem(nsec, NSEC_PER_SEC, &vdso_ts->nsec);

	/*
	 * Read without the seqlock held by clock_getres().
	 * Note: No need to have a second copy.
	 */
	WRITE_ONCE(vdata[CS_HRES_COARSE].hrtimer_res, hrtimer_resolution);

	/*
<<<<<<< HEAD
	 * Architectures can opt out of updating the high resolution part
	 * of the VDSO.
	 */
	if (__arch_update_vdso_data())
=======
	 * If the current clocksource is not VDSO capable, then spare the
	 * update of the high reolution parts.
	 */
	if (clock_mode != VDSO_CLOCKMODE_NONE)
>>>>>>> 04d5ce62
		update_vdso_data(vdata, tk);

	__arch_update_vsyscall(vdata, tk);

	vdso_write_end(vdata);

	__arch_sync_vdso_data(vdata);
}

void update_vsyscall_tz(void)
{
	struct vdso_data *vdata = __arch_get_k_vdso_data();

	vdata[CS_HRES_COARSE].tz_minuteswest = sys_tz.tz_minuteswest;
	vdata[CS_HRES_COARSE].tz_dsttime = sys_tz.tz_dsttime;

	__arch_sync_vdso_data(vdata);
}<|MERGE_RESOLUTION|>--- conflicted
+++ resolved
@@ -86,11 +86,6 @@
 	vdso_ts->sec	= tk->xtime_sec;
 	vdso_ts->nsec	= tk->tkr_mono.xtime_nsec;
 
-	/* CLOCK_REALTIME also required for time() */
-	vdso_ts		= &vdata[CS_HRES_COARSE].basetime[CLOCK_REALTIME];
-	vdso_ts->sec	= tk->xtime_sec;
-	vdso_ts->nsec	= tk->tkr_mono.xtime_nsec;
-
 	/* CLOCK_REALTIME_COARSE */
 	vdso_ts		= &vdata[CS_HRES_COARSE].basetime[CLOCK_REALTIME_COARSE];
 	vdso_ts->sec	= tk->xtime_sec;
@@ -110,17 +105,10 @@
 	WRITE_ONCE(vdata[CS_HRES_COARSE].hrtimer_res, hrtimer_resolution);
 
 	/*
-<<<<<<< HEAD
-	 * Architectures can opt out of updating the high resolution part
-	 * of the VDSO.
-	 */
-	if (__arch_update_vdso_data())
-=======
 	 * If the current clocksource is not VDSO capable, then spare the
 	 * update of the high reolution parts.
 	 */
 	if (clock_mode != VDSO_CLOCKMODE_NONE)
->>>>>>> 04d5ce62
 		update_vdso_data(vdata, tk);
 
 	__arch_update_vsyscall(vdata, tk);
