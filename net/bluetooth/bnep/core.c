--- conflicted
+++ resolved
@@ -481,11 +481,7 @@
 	struct net_device *dev = s->dev;
 	struct sock *sk = s->sock->sk;
 	struct sk_buff *skb;
-<<<<<<< HEAD
-	wait_queue_entry_t wait;
-=======
 	DEFINE_WAIT_FUNC(wait, woken_wake_function);
->>>>>>> 0e725822
 
 	BT_DBG("");
 
