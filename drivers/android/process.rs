--- conflicted
+++ resolved
@@ -4,12 +4,7 @@
 use kernel::{
     bindings,
     cred::Credential,
-<<<<<<< HEAD
-    file::{File, FileFlags},
-    file_operations::{FileOperations, IoctlCommand, IoctlHandler, PollTable},
-=======
-    file::{self, File, IoctlCommand, IoctlHandler, PollTable},
->>>>>>> 1781c4c0
+    file::{self, File, FileFlags, IoctlCommand, IoctlHandler, PollTable},
     io_buffer::{IoBufferReader, IoBufferWriter},
     linked_list::List,
     mm,
