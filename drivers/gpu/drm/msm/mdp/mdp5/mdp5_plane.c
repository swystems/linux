--- conflicted
+++ resolved
@@ -506,14 +506,9 @@
 	min_scale = FRAC_16_16(1, 8);
 	max_scale = FRAC_16_16(8, 1);
 
-<<<<<<< HEAD
-	ret = drm_plane_helper_check_state(state, &clip, min_scale,
-					   max_scale, true, true);
-=======
 	ret = drm_atomic_helper_check_plane_state(state, crtc_state, &clip,
 						  min_scale, max_scale,
 						  true, true);
->>>>>>> 661e50bc
 	if (ret)
 		return ret;
 
