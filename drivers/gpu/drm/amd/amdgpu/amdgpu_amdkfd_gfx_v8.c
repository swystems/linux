/*
 * Copyright 2014 Advanced Micro Devices, Inc.
 *
 * Permission is hereby granted, free of charge, to any person obtaining a
 * copy of this software and associated documentation files (the "Software"),
 * to deal in the Software without restriction, including without limitation
 * the rights to use, copy, modify, merge, publish, distribute, sublicense,
 * and/or sell copies of the Software, and to permit persons to whom the
 * Software is furnished to do so, subject to the following conditions:
 *
 * The above copyright notice and this permission notice shall be included in
 * all copies or substantial portions of the Software.
 *
 * THE SOFTWARE IS PROVIDED "AS IS", WITHOUT WARRANTY OF ANY KIND, EXPRESS OR
 * IMPLIED, INCLUDING BUT NOT LIMITED TO THE WARRANTIES OF MERCHANTABILITY,
 * FITNESS FOR A PARTICULAR PURPOSE AND NONINFRINGEMENT.  IN NO EVENT SHALL
 * THE COPYRIGHT HOLDER(S) OR AUTHOR(S) BE LIABLE FOR ANY CLAIM, DAMAGES OR
 * OTHER LIABILITY, WHETHER IN AN ACTION OF CONTRACT, TORT OR OTHERWISE,
 * ARISING FROM, OUT OF OR IN CONNECTION WITH THE SOFTWARE OR THE USE OR
 * OTHER DEALINGS IN THE SOFTWARE.
 */

#include <linux/module.h>
#include <linux/fdtable.h>
#include <linux/uaccess.h>
#include <linux/firmware.h>
#include <drm/drmP.h>
#include "amdgpu.h"
#include "amdgpu_amdkfd.h"
#include "amdgpu_ucode.h"
#include "gfx_v8_0.h"
#include "gca/gfx_8_0_sh_mask.h"
#include "gca/gfx_8_0_d.h"
#include "gca/gfx_8_0_enum.h"
#include "oss/oss_3_0_sh_mask.h"
#include "oss/oss_3_0_d.h"
#include "gmc/gmc_8_1_sh_mask.h"
#include "gmc/gmc_8_1_d.h"
#include "vi_structs.h"
#include "vid.h"

<<<<<<< HEAD
=======
enum hqd_dequeue_request_type {
	NO_ACTION = 0,
	DRAIN_PIPE,
	RESET_WAVES
};

>>>>>>> bb176f67
struct cik_sdma_rlc_registers;

/*
 * Register access functions
 */

static void kgd_program_sh_mem_settings(struct kgd_dev *kgd, uint32_t vmid,
		uint32_t sh_mem_config,
		uint32_t sh_mem_ape1_base, uint32_t sh_mem_ape1_limit,
		uint32_t sh_mem_bases);
static int kgd_set_pasid_vmid_mapping(struct kgd_dev *kgd, unsigned int pasid,
		unsigned int vmid);
static int kgd_init_pipeline(struct kgd_dev *kgd, uint32_t pipe_id,
		uint32_t hpd_size, uint64_t hpd_gpu_addr);
static int kgd_init_interrupts(struct kgd_dev *kgd, uint32_t pipe_id);
static int kgd_hqd_load(struct kgd_dev *kgd, void *mqd, uint32_t pipe_id,
			uint32_t queue_id, uint32_t __user *wptr,
			uint32_t wptr_shift, uint32_t wptr_mask,
			struct mm_struct *mm);
static int kgd_hqd_sdma_load(struct kgd_dev *kgd, void *mqd);
static bool kgd_hqd_is_occupied(struct kgd_dev *kgd, uint64_t queue_address,
		uint32_t pipe_id, uint32_t queue_id);
static bool kgd_hqd_sdma_is_occupied(struct kgd_dev *kgd, void *mqd);
static int kgd_hqd_destroy(struct kgd_dev *kgd, void *mqd,
				enum kfd_preempt_type reset_type,
				unsigned int utimeout, uint32_t pipe_id,
				uint32_t queue_id);
static int kgd_hqd_sdma_destroy(struct kgd_dev *kgd, void *mqd,
				unsigned int utimeout);
static void write_vmid_invalidate_request(struct kgd_dev *kgd, uint8_t vmid);
static int kgd_address_watch_disable(struct kgd_dev *kgd);
static int kgd_address_watch_execute(struct kgd_dev *kgd,
					unsigned int watch_point_id,
					uint32_t cntl_val,
					uint32_t addr_hi,
					uint32_t addr_lo);
static int kgd_wave_control_execute(struct kgd_dev *kgd,
					uint32_t gfx_index_val,
					uint32_t sq_cmd);
static uint32_t kgd_address_watch_get_offset(struct kgd_dev *kgd,
					unsigned int watch_point_id,
					unsigned int reg_offset);

static bool get_atc_vmid_pasid_mapping_valid(struct kgd_dev *kgd,
		uint8_t vmid);
static uint16_t get_atc_vmid_pasid_mapping_pasid(struct kgd_dev *kgd,
		uint8_t vmid);
static void write_vmid_invalidate_request(struct kgd_dev *kgd, uint8_t vmid);
static uint16_t get_fw_version(struct kgd_dev *kgd, enum kgd_engine_type type);
static void set_scratch_backing_va(struct kgd_dev *kgd,
					uint64_t va, uint32_t vmid);

/* Because of REG_GET_FIELD() being used, we put this function in the
 * asic specific file.
 */
static int get_tile_config(struct kgd_dev *kgd,
		struct tile_config *config)
{
	struct amdgpu_device *adev = (struct amdgpu_device *)kgd;

	config->gb_addr_config = adev->gfx.config.gb_addr_config;
	config->num_banks = REG_GET_FIELD(adev->gfx.config.mc_arb_ramcfg,
				MC_ARB_RAMCFG, NOOFBANK);
	config->num_ranks = REG_GET_FIELD(adev->gfx.config.mc_arb_ramcfg,
				MC_ARB_RAMCFG, NOOFRANKS);

	config->tile_config_ptr = adev->gfx.config.tile_mode_array;
	config->num_tile_configs =
			ARRAY_SIZE(adev->gfx.config.tile_mode_array);
	config->macro_tile_config_ptr =
			adev->gfx.config.macrotile_mode_array;
	config->num_macro_tile_configs =
			ARRAY_SIZE(adev->gfx.config.macrotile_mode_array);

	return 0;
}

static const struct kfd2kgd_calls kfd2kgd = {
	.init_gtt_mem_allocation = alloc_gtt_mem,
	.free_gtt_mem = free_gtt_mem,
	.get_vmem_size = get_vmem_size,
	.get_gpu_clock_counter = get_gpu_clock_counter,
	.get_max_engine_clock_in_mhz = get_max_engine_clock_in_mhz,
	.program_sh_mem_settings = kgd_program_sh_mem_settings,
	.set_pasid_vmid_mapping = kgd_set_pasid_vmid_mapping,
	.init_pipeline = kgd_init_pipeline,
	.init_interrupts = kgd_init_interrupts,
	.hqd_load = kgd_hqd_load,
	.hqd_sdma_load = kgd_hqd_sdma_load,
	.hqd_is_occupied = kgd_hqd_is_occupied,
	.hqd_sdma_is_occupied = kgd_hqd_sdma_is_occupied,
	.hqd_destroy = kgd_hqd_destroy,
	.hqd_sdma_destroy = kgd_hqd_sdma_destroy,
	.address_watch_disable = kgd_address_watch_disable,
	.address_watch_execute = kgd_address_watch_execute,
	.wave_control_execute = kgd_wave_control_execute,
	.address_watch_get_offset = kgd_address_watch_get_offset,
	.get_atc_vmid_pasid_mapping_pasid =
			get_atc_vmid_pasid_mapping_pasid,
	.get_atc_vmid_pasid_mapping_valid =
			get_atc_vmid_pasid_mapping_valid,
	.write_vmid_invalidate_request = write_vmid_invalidate_request,
	.get_fw_version = get_fw_version,
	.set_scratch_backing_va = set_scratch_backing_va,
	.get_tile_config = get_tile_config,
};

struct kfd2kgd_calls *amdgpu_amdkfd_gfx_8_0_get_functions(void)
{
	return (struct kfd2kgd_calls *)&kfd2kgd;
}

static inline struct amdgpu_device *get_amdgpu_device(struct kgd_dev *kgd)
{
	return (struct amdgpu_device *)kgd;
}

static void lock_srbm(struct kgd_dev *kgd, uint32_t mec, uint32_t pipe,
			uint32_t queue, uint32_t vmid)
{
	struct amdgpu_device *adev = get_amdgpu_device(kgd);
	uint32_t value = PIPEID(pipe) | MEID(mec) | VMID(vmid) | QUEUEID(queue);

	mutex_lock(&adev->srbm_mutex);
	WREG32(mmSRBM_GFX_CNTL, value);
}

static void unlock_srbm(struct kgd_dev *kgd)
{
	struct amdgpu_device *adev = get_amdgpu_device(kgd);

	WREG32(mmSRBM_GFX_CNTL, 0);
	mutex_unlock(&adev->srbm_mutex);
}

static void acquire_queue(struct kgd_dev *kgd, uint32_t pipe_id,
				uint32_t queue_id)
{
	struct amdgpu_device *adev = get_amdgpu_device(kgd);

<<<<<<< HEAD
	uint32_t mec = (++pipe_id / adev->gfx.mec.num_pipe_per_mec) + 1;
=======
	uint32_t mec = (pipe_id / adev->gfx.mec.num_pipe_per_mec) + 1;
>>>>>>> bb176f67
	uint32_t pipe = (pipe_id % adev->gfx.mec.num_pipe_per_mec);

	lock_srbm(kgd, mec, pipe, queue_id, 0);
}

static void release_queue(struct kgd_dev *kgd)
{
	unlock_srbm(kgd);
}

static void kgd_program_sh_mem_settings(struct kgd_dev *kgd, uint32_t vmid,
					uint32_t sh_mem_config,
					uint32_t sh_mem_ape1_base,
					uint32_t sh_mem_ape1_limit,
					uint32_t sh_mem_bases)
{
	struct amdgpu_device *adev = get_amdgpu_device(kgd);

	lock_srbm(kgd, 0, 0, 0, vmid);

	WREG32(mmSH_MEM_CONFIG, sh_mem_config);
	WREG32(mmSH_MEM_APE1_BASE, sh_mem_ape1_base);
	WREG32(mmSH_MEM_APE1_LIMIT, sh_mem_ape1_limit);
	WREG32(mmSH_MEM_BASES, sh_mem_bases);

	unlock_srbm(kgd);
}

static int kgd_set_pasid_vmid_mapping(struct kgd_dev *kgd, unsigned int pasid,
					unsigned int vmid)
{
	struct amdgpu_device *adev = get_amdgpu_device(kgd);

	/*
	 * We have to assume that there is no outstanding mapping.
	 * The ATC_VMID_PASID_MAPPING_UPDATE_STATUS bit could be 0 because
	 * a mapping is in progress or because a mapping finished
	 * and the SW cleared it.
	 * So the protocol is to always wait & clear.
	 */
	uint32_t pasid_mapping = (pasid == 0) ? 0 : (uint32_t)pasid |
			ATC_VMID0_PASID_MAPPING__VALID_MASK;

	WREG32(mmATC_VMID0_PASID_MAPPING + vmid, pasid_mapping);

	while (!(RREG32(mmATC_VMID_PASID_MAPPING_UPDATE_STATUS) & (1U << vmid)))
		cpu_relax();
	WREG32(mmATC_VMID_PASID_MAPPING_UPDATE_STATUS, 1U << vmid);

	/* Mapping vmid to pasid also for IH block */
	WREG32(mmIH_VMID_0_LUT + vmid, pasid_mapping);

	return 0;
}

static int kgd_init_pipeline(struct kgd_dev *kgd, uint32_t pipe_id,
				uint32_t hpd_size, uint64_t hpd_gpu_addr)
{
	/* amdgpu owns the per-pipe state */
	return 0;
}

static int kgd_init_interrupts(struct kgd_dev *kgd, uint32_t pipe_id)
{
	struct amdgpu_device *adev = get_amdgpu_device(kgd);
	uint32_t mec;
	uint32_t pipe;

<<<<<<< HEAD
	mec = (++pipe_id / adev->gfx.mec.num_pipe_per_mec) + 1;
=======
	mec = (pipe_id / adev->gfx.mec.num_pipe_per_mec) + 1;
>>>>>>> bb176f67
	pipe = (pipe_id % adev->gfx.mec.num_pipe_per_mec);

	lock_srbm(kgd, mec, pipe, 0, 0);

	WREG32(mmCPC_INT_CNTL, CP_INT_CNTL_RING0__TIME_STAMP_INT_ENABLE_MASK);

	unlock_srbm(kgd);

	return 0;
}

static inline uint32_t get_sdma_base_addr(struct cik_sdma_rlc_registers *m)
{
	return 0;
}

static inline struct vi_mqd *get_mqd(void *mqd)
{
	return (struct vi_mqd *)mqd;
}

static inline struct cik_sdma_rlc_registers *get_sdma_mqd(void *mqd)
{
	return (struct cik_sdma_rlc_registers *)mqd;
}

static int kgd_hqd_load(struct kgd_dev *kgd, void *mqd, uint32_t pipe_id,
			uint32_t queue_id, uint32_t __user *wptr,
			uint32_t wptr_shift, uint32_t wptr_mask,
			struct mm_struct *mm)
{
	struct amdgpu_device *adev = get_amdgpu_device(kgd);
	struct vi_mqd *m;
	uint32_t *mqd_hqd;
	uint32_t reg, wptr_val, data;

	m = get_mqd(mqd);

<<<<<<< HEAD
	valid_wptr = copy_from_user(&shadow_wptr, wptr, sizeof(shadow_wptr));
	if (valid_wptr == 0)
		m->cp_hqd_pq_wptr = shadow_wptr;
=======
	acquire_queue(kgd, pipe_id, queue_id);

	/* HIQ is set during driver init period with vmid set to 0*/
	if (m->cp_hqd_vmid == 0) {
		uint32_t value, mec, pipe;

		mec = (pipe_id / adev->gfx.mec.num_pipe_per_mec) + 1;
		pipe = (pipe_id % adev->gfx.mec.num_pipe_per_mec);

		pr_debug("kfd: set HIQ, mec:%d, pipe:%d, queue:%d.\n",
			mec, pipe, queue_id);
		value = RREG32(mmRLC_CP_SCHEDULERS);
		value = REG_SET_FIELD(value, RLC_CP_SCHEDULERS, scheduler1,
			((mec << 5) | (pipe << 3) | queue_id | 0x80));
		WREG32(mmRLC_CP_SCHEDULERS, value);
	}

	/* HQD registers extend from CP_MQD_BASE_ADDR to CP_HQD_EOP_WPTR_MEM. */
	mqd_hqd = &m->cp_mqd_base_addr_lo;

	for (reg = mmCP_MQD_BASE_ADDR; reg <= mmCP_HQD_EOP_CONTROL; reg++)
		WREG32(reg, mqd_hqd[reg - mmCP_MQD_BASE_ADDR]);

	/* Tonga errata: EOP RPTR/WPTR should be left unmodified.
	 * This is safe since EOP RPTR==WPTR for any inactive HQD
	 * on ASICs that do not support context-save.
	 * EOP writes/reads can start anywhere in the ring.
	 */
	if (get_amdgpu_device(kgd)->asic_type != CHIP_TONGA) {
		WREG32(mmCP_HQD_EOP_RPTR, m->cp_hqd_eop_rptr);
		WREG32(mmCP_HQD_EOP_WPTR, m->cp_hqd_eop_wptr);
		WREG32(mmCP_HQD_EOP_WPTR_MEM, m->cp_hqd_eop_wptr_mem);
	}

	for (reg = mmCP_HQD_EOP_EVENTS; reg <= mmCP_HQD_ERROR; reg++)
		WREG32(reg, mqd_hqd[reg - mmCP_MQD_BASE_ADDR]);

	/* Copy userspace write pointer value to register.
	 * Activate doorbell logic to monitor subsequent changes.
	 */
	data = REG_SET_FIELD(m->cp_hqd_pq_doorbell_control,
			     CP_HQD_PQ_DOORBELL_CONTROL, DOORBELL_EN, 1);
	WREG32(mmCP_HQD_PQ_DOORBELL_CONTROL, data);

	if (read_user_wptr(mm, wptr, wptr_val))
		WREG32(mmCP_HQD_PQ_WPTR, (wptr_val << wptr_shift) & wptr_mask);

	data = REG_SET_FIELD(m->cp_hqd_active, CP_HQD_ACTIVE, ACTIVE, 1);
	WREG32(mmCP_HQD_ACTIVE, data);
>>>>>>> bb176f67

	acquire_queue(kgd, pipe_id, queue_id);
	gfx_v8_0_mqd_commit(adev, mqd);
	release_queue(kgd);

	return 0;
}

static int kgd_hqd_sdma_load(struct kgd_dev *kgd, void *mqd)
{
	return 0;
}

static bool kgd_hqd_is_occupied(struct kgd_dev *kgd, uint64_t queue_address,
				uint32_t pipe_id, uint32_t queue_id)
{
	struct amdgpu_device *adev = get_amdgpu_device(kgd);
	uint32_t act;
	bool retval = false;
	uint32_t low, high;

	acquire_queue(kgd, pipe_id, queue_id);
	act = RREG32(mmCP_HQD_ACTIVE);
	if (act) {
		low = lower_32_bits(queue_address >> 8);
		high = upper_32_bits(queue_address >> 8);

		if (low == RREG32(mmCP_HQD_PQ_BASE) &&
				high == RREG32(mmCP_HQD_PQ_BASE_HI))
			retval = true;
	}
	release_queue(kgd);
	return retval;
}

static bool kgd_hqd_sdma_is_occupied(struct kgd_dev *kgd, void *mqd)
{
	struct amdgpu_device *adev = get_amdgpu_device(kgd);
	struct cik_sdma_rlc_registers *m;
	uint32_t sdma_base_addr;
	uint32_t sdma_rlc_rb_cntl;

	m = get_sdma_mqd(mqd);
	sdma_base_addr = get_sdma_base_addr(m);

	sdma_rlc_rb_cntl = RREG32(sdma_base_addr + mmSDMA0_RLC0_RB_CNTL);

	if (sdma_rlc_rb_cntl & SDMA0_RLC0_RB_CNTL__RB_ENABLE_MASK)
		return true;

	return false;
}

static int kgd_hqd_destroy(struct kgd_dev *kgd, void *mqd,
				enum kfd_preempt_type reset_type,
				unsigned int utimeout, uint32_t pipe_id,
				uint32_t queue_id)
{
	struct amdgpu_device *adev = get_amdgpu_device(kgd);
	uint32_t temp;
	enum hqd_dequeue_request_type type;
	unsigned long flags, end_jiffies;
	int retry;
	struct vi_mqd *m = get_mqd(mqd);

	acquire_queue(kgd, pipe_id, queue_id);

	if (m->cp_hqd_vmid == 0)
		WREG32_FIELD(RLC_CP_SCHEDULERS, scheduler1, 0);

	switch (reset_type) {
	case KFD_PREEMPT_TYPE_WAVEFRONT_DRAIN:
		type = DRAIN_PIPE;
		break;
	case KFD_PREEMPT_TYPE_WAVEFRONT_RESET:
		type = RESET_WAVES;
		break;
	default:
		type = DRAIN_PIPE;
		break;
	}

	/* Workaround: If IQ timer is active and the wait time is close to or
	 * equal to 0, dequeueing is not safe. Wait until either the wait time
	 * is larger or timer is cleared. Also, ensure that IQ_REQ_PEND is
	 * cleared before continuing. Also, ensure wait times are set to at
	 * least 0x3.
	 */
	local_irq_save(flags);
	preempt_disable();
	retry = 5000; /* wait for 500 usecs at maximum */
	while (true) {
		temp = RREG32(mmCP_HQD_IQ_TIMER);
		if (REG_GET_FIELD(temp, CP_HQD_IQ_TIMER, PROCESSING_IQ)) {
			pr_debug("HW is processing IQ\n");
			goto loop;
		}
		if (REG_GET_FIELD(temp, CP_HQD_IQ_TIMER, ACTIVE)) {
			if (REG_GET_FIELD(temp, CP_HQD_IQ_TIMER, RETRY_TYPE)
					== 3) /* SEM-rearm is safe */
				break;
			/* Wait time 3 is safe for CP, but our MMIO read/write
			 * time is close to 1 microsecond, so check for 10 to
			 * leave more buffer room
			 */
			if (REG_GET_FIELD(temp, CP_HQD_IQ_TIMER, WAIT_TIME)
					>= 10)
				break;
			pr_debug("IQ timer is active\n");
		} else
			break;
loop:
		if (!retry) {
			pr_err("CP HQD IQ timer status time out\n");
			break;
		}
		ndelay(100);
		--retry;
	}
	retry = 1000;
	while (true) {
		temp = RREG32(mmCP_HQD_DEQUEUE_REQUEST);
		if (!(temp & CP_HQD_DEQUEUE_REQUEST__IQ_REQ_PEND_MASK))
			break;
		pr_debug("Dequeue request is pending\n");

		if (!retry) {
			pr_err("CP HQD dequeue request time out\n");
			break;
		}
		ndelay(100);
		--retry;
	}
	local_irq_restore(flags);
	preempt_enable();

	WREG32(mmCP_HQD_DEQUEUE_REQUEST, type);

	end_jiffies = (utimeout * HZ / 1000) + jiffies;
	while (true) {
		temp = RREG32(mmCP_HQD_ACTIVE);
		if (!(temp & CP_HQD_ACTIVE__ACTIVE_MASK))
			break;
		if (time_after(jiffies, end_jiffies)) {
			pr_err("cp queue preemption time out.\n");
			release_queue(kgd);
			return -ETIME;
		}
		usleep_range(500, 1000);
	}

	release_queue(kgd);
	return 0;
}

static int kgd_hqd_sdma_destroy(struct kgd_dev *kgd, void *mqd,
				unsigned int utimeout)
{
	struct amdgpu_device *adev = get_amdgpu_device(kgd);
	struct cik_sdma_rlc_registers *m;
	uint32_t sdma_base_addr;
	uint32_t temp;
	int timeout = utimeout;

	m = get_sdma_mqd(mqd);
	sdma_base_addr = get_sdma_base_addr(m);

	temp = RREG32(sdma_base_addr + mmSDMA0_RLC0_RB_CNTL);
	temp = temp & ~SDMA0_RLC0_RB_CNTL__RB_ENABLE_MASK;
	WREG32(sdma_base_addr + mmSDMA0_RLC0_RB_CNTL, temp);

	while (true) {
		temp = RREG32(sdma_base_addr + mmSDMA0_RLC0_CONTEXT_STATUS);
		if (temp & SDMA0_STATUS_REG__RB_CMD_IDLE__SHIFT)
			break;
		if (timeout <= 0)
			return -ETIME;
		msleep(20);
		timeout -= 20;
	}

	WREG32(sdma_base_addr + mmSDMA0_RLC0_DOORBELL, 0);
	WREG32(sdma_base_addr + mmSDMA0_RLC0_RB_RPTR, 0);
	WREG32(sdma_base_addr + mmSDMA0_RLC0_RB_WPTR, 0);
	WREG32(sdma_base_addr + mmSDMA0_RLC0_RB_BASE, 0);

	return 0;
}

static bool get_atc_vmid_pasid_mapping_valid(struct kgd_dev *kgd,
							uint8_t vmid)
{
	uint32_t reg;
	struct amdgpu_device *adev = (struct amdgpu_device *) kgd;

	reg = RREG32(mmATC_VMID0_PASID_MAPPING + vmid);
	return reg & ATC_VMID0_PASID_MAPPING__VALID_MASK;
}

static uint16_t get_atc_vmid_pasid_mapping_pasid(struct kgd_dev *kgd,
								uint8_t vmid)
{
	uint32_t reg;
	struct amdgpu_device *adev = (struct amdgpu_device *) kgd;

	reg = RREG32(mmATC_VMID0_PASID_MAPPING + vmid);
	return reg & ATC_VMID0_PASID_MAPPING__VALID_MASK;
}

static void write_vmid_invalidate_request(struct kgd_dev *kgd, uint8_t vmid)
{
	struct amdgpu_device *adev = (struct amdgpu_device *) kgd;

	WREG32(mmVM_INVALIDATE_REQUEST, 1 << vmid);
}

static int kgd_address_watch_disable(struct kgd_dev *kgd)
{
	return 0;
}

static int kgd_address_watch_execute(struct kgd_dev *kgd,
					unsigned int watch_point_id,
					uint32_t cntl_val,
					uint32_t addr_hi,
					uint32_t addr_lo)
{
	return 0;
}

static int kgd_wave_control_execute(struct kgd_dev *kgd,
					uint32_t gfx_index_val,
					uint32_t sq_cmd)
{
	struct amdgpu_device *adev = get_amdgpu_device(kgd);
	uint32_t data = 0;

	mutex_lock(&adev->grbm_idx_mutex);

	WREG32(mmGRBM_GFX_INDEX, gfx_index_val);
	WREG32(mmSQ_CMD, sq_cmd);

	data = REG_SET_FIELD(data, GRBM_GFX_INDEX,
		INSTANCE_BROADCAST_WRITES, 1);
	data = REG_SET_FIELD(data, GRBM_GFX_INDEX,
		SH_BROADCAST_WRITES, 1);
	data = REG_SET_FIELD(data, GRBM_GFX_INDEX,
		SE_BROADCAST_WRITES, 1);

	WREG32(mmGRBM_GFX_INDEX, data);
	mutex_unlock(&adev->grbm_idx_mutex);

	return 0;
}

static uint32_t kgd_address_watch_get_offset(struct kgd_dev *kgd,
					unsigned int watch_point_id,
					unsigned int reg_offset)
{
	return 0;
}

static void set_scratch_backing_va(struct kgd_dev *kgd,
					uint64_t va, uint32_t vmid)
{
	struct amdgpu_device *adev = (struct amdgpu_device *) kgd;

	lock_srbm(kgd, 0, 0, 0, vmid);
	WREG32(mmSH_HIDDEN_PRIVATE_BASE_VMID, va);
	unlock_srbm(kgd);
}

static uint16_t get_fw_version(struct kgd_dev *kgd, enum kgd_engine_type type)
{
	struct amdgpu_device *adev = (struct amdgpu_device *) kgd;
	const union amdgpu_firmware_header *hdr;

	BUG_ON(kgd == NULL);

	switch (type) {
	case KGD_ENGINE_PFP:
		hdr = (const union amdgpu_firmware_header *)
						adev->gfx.pfp_fw->data;
		break;

	case KGD_ENGINE_ME:
		hdr = (const union amdgpu_firmware_header *)
						adev->gfx.me_fw->data;
		break;

	case KGD_ENGINE_CE:
		hdr = (const union amdgpu_firmware_header *)
						adev->gfx.ce_fw->data;
		break;

	case KGD_ENGINE_MEC1:
		hdr = (const union amdgpu_firmware_header *)
						adev->gfx.mec_fw->data;
		break;

	case KGD_ENGINE_MEC2:
		hdr = (const union amdgpu_firmware_header *)
						adev->gfx.mec2_fw->data;
		break;

	case KGD_ENGINE_RLC:
		hdr = (const union amdgpu_firmware_header *)
						adev->gfx.rlc_fw->data;
		break;

	case KGD_ENGINE_SDMA1:
		hdr = (const union amdgpu_firmware_header *)
						adev->sdma.instance[0].fw->data;
		break;

	case KGD_ENGINE_SDMA2:
		hdr = (const union amdgpu_firmware_header *)
						adev->sdma.instance[1].fw->data;
		break;

	default:
		return 0;
	}

	if (hdr == NULL)
		return 0;

	/* Only 12 bit in use*/
	return hdr->common.ucode_version;
}<|MERGE_RESOLUTION|>--- conflicted
+++ resolved
@@ -39,15 +39,12 @@
 #include "vi_structs.h"
 #include "vid.h"
 
-<<<<<<< HEAD
-=======
 enum hqd_dequeue_request_type {
 	NO_ACTION = 0,
 	DRAIN_PIPE,
 	RESET_WAVES
 };
 
->>>>>>> bb176f67
 struct cik_sdma_rlc_registers;
 
 /*
@@ -188,11 +185,7 @@
 {
 	struct amdgpu_device *adev = get_amdgpu_device(kgd);
 
-<<<<<<< HEAD
-	uint32_t mec = (++pipe_id / adev->gfx.mec.num_pipe_per_mec) + 1;
-=======
 	uint32_t mec = (pipe_id / adev->gfx.mec.num_pipe_per_mec) + 1;
->>>>>>> bb176f67
 	uint32_t pipe = (pipe_id % adev->gfx.mec.num_pipe_per_mec);
 
 	lock_srbm(kgd, mec, pipe, queue_id, 0);
@@ -261,11 +254,7 @@
 	uint32_t mec;
 	uint32_t pipe;
 
-<<<<<<< HEAD
-	mec = (++pipe_id / adev->gfx.mec.num_pipe_per_mec) + 1;
-=======
 	mec = (pipe_id / adev->gfx.mec.num_pipe_per_mec) + 1;
->>>>>>> bb176f67
 	pipe = (pipe_id % adev->gfx.mec.num_pipe_per_mec);
 
 	lock_srbm(kgd, mec, pipe, 0, 0);
@@ -304,11 +293,6 @@
 
 	m = get_mqd(mqd);
 
-<<<<<<< HEAD
-	valid_wptr = copy_from_user(&shadow_wptr, wptr, sizeof(shadow_wptr));
-	if (valid_wptr == 0)
-		m->cp_hqd_pq_wptr = shadow_wptr;
-=======
 	acquire_queue(kgd, pipe_id, queue_id);
 
 	/* HIQ is set during driver init period with vmid set to 0*/
@@ -358,10 +342,7 @@
 
 	data = REG_SET_FIELD(m->cp_hqd_active, CP_HQD_ACTIVE, ACTIVE, 1);
 	WREG32(mmCP_HQD_ACTIVE, data);
->>>>>>> bb176f67
-
-	acquire_queue(kgd, pipe_id, queue_id);
-	gfx_v8_0_mqd_commit(adev, mqd);
+
 	release_queue(kgd);
 
 	return 0;
