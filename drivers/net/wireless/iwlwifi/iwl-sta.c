/******************************************************************************
 *
 * Copyright(c) 2003 - 2010 Intel Corporation. All rights reserved.
 *
 * Portions of this file are derived from the ipw3945 project, as well
 * as portions of the ieee80211 subsystem header files.
 *
 * This program is free software; you can redistribute it and/or modify it
 * under the terms of version 2 of the GNU General Public License as
 * published by the Free Software Foundation.
 *
 * This program is distributed in the hope that it will be useful, but WITHOUT
 * ANY WARRANTY; without even the implied warranty of MERCHANTABILITY or
 * FITNESS FOR A PARTICULAR PURPOSE.  See the GNU General Public License for
 * more details.
 *
 * You should have received a copy of the GNU General Public License along with
 * this program; if not, write to the Free Software Foundation, Inc.,
 * 51 Franklin Street, Fifth Floor, Boston, MA 02110, USA
 *
 * The full GNU General Public License is included in this distribution in the
 * file called LICENSE.
 *
 * Contact Information:
 *  Intel Linux Wireless <ilw@linux.intel.com>
 * Intel Corporation, 5200 N.E. Elam Young Parkway, Hillsboro, OR 97124-6497
 *
 *****************************************************************************/

#include <net/mac80211.h>
#include <linux/etherdevice.h>
#include <linux/sched.h>

#include "iwl-dev.h"
#include "iwl-core.h"
#include "iwl-sta.h"

u8 iwl_find_station(struct iwl_priv *priv, const u8 *addr)
{
	int i;
	int start = 0;
	int ret = IWL_INVALID_STATION;
	unsigned long flags;

	if ((priv->iw_mode == NL80211_IFTYPE_ADHOC) ||
	    (priv->iw_mode == NL80211_IFTYPE_AP))
		start = IWL_STA_ID;

	if (is_broadcast_ether_addr(addr))
		return priv->hw_params.bcast_sta_id;

	spin_lock_irqsave(&priv->sta_lock, flags);
	for (i = start; i < priv->hw_params.max_stations; i++)
		if (priv->stations[i].used &&
		    (!compare_ether_addr(priv->stations[i].sta.sta.addr,
					 addr))) {
			ret = i;
			goto out;
		}

	IWL_DEBUG_ASSOC_LIMIT(priv, "can not find STA %pM total %d\n",
			      addr, priv->num_stations);

 out:
	/*
	 * It may be possible that more commands interacting with stations
	 * arrive before we completed processing the adding of
	 * station
	 */
	if (ret != IWL_INVALID_STATION &&
	    (!(priv->stations[ret].used & IWL_STA_UCODE_ACTIVE) ||
	     ((priv->stations[ret].used & IWL_STA_UCODE_ACTIVE) &&
	      (priv->stations[ret].used & IWL_STA_UCODE_INPROGRESS)))) {
<<<<<<< HEAD
		IWL_ERR(priv, "Requested station info for sta %d before ready. \n",
=======
		IWL_ERR(priv, "Requested station info for sta %d before ready.\n",
>>>>>>> a5e944f1
			ret);
		ret = IWL_INVALID_STATION;
	}
	spin_unlock_irqrestore(&priv->sta_lock, flags);
	return ret;
}
EXPORT_SYMBOL(iwl_find_station);

int iwl_get_ra_sta_id(struct iwl_priv *priv, struct ieee80211_hdr *hdr)
{
	if (priv->iw_mode == NL80211_IFTYPE_STATION) {
		return IWL_AP_ID;
	} else {
		u8 *da = ieee80211_get_DA(hdr);
		return iwl_find_station(priv, da);
	}
}
EXPORT_SYMBOL(iwl_get_ra_sta_id);

/* priv->sta_lock must be held */
static void iwl_sta_ucode_activate(struct iwl_priv *priv, u8 sta_id)
{

	if (!(priv->stations[sta_id].used & IWL_STA_DRIVER_ACTIVE))
		IWL_ERR(priv, "ACTIVATE a non DRIVER active station id %u addr %pM\n",
			sta_id, priv->stations[sta_id].sta.sta.addr);

	if (priv->stations[sta_id].used & IWL_STA_UCODE_ACTIVE) {
		IWL_DEBUG_ASSOC(priv,
				"STA id %u addr %pM already present in uCode (according to driver)\n",
				sta_id, priv->stations[sta_id].sta.sta.addr);
	} else {
		priv->stations[sta_id].used |= IWL_STA_UCODE_ACTIVE;
		IWL_DEBUG_ASSOC(priv, "Added STA id %u addr %pM to uCode\n",
				sta_id, priv->stations[sta_id].sta.sta.addr);
	}
}

static void iwl_process_add_sta_resp(struct iwl_priv *priv,
				     struct iwl_addsta_cmd *addsta,
				     struct iwl_rx_packet *pkt,
				     bool sync)
{
	u8 sta_id = addsta->sta.sta_id;
	unsigned long flags;

	if (pkt->hdr.flags & IWL_CMD_FAILED_MSK) {
		IWL_ERR(priv, "Bad return from REPLY_ADD_STA (0x%08X)\n",
			pkt->hdr.flags);
		return;
	}

	IWL_DEBUG_INFO(priv, "Processing response for adding station %u\n",
		       sta_id);

	spin_lock_irqsave(&priv->sta_lock, flags);

	switch (pkt->u.add_sta.status) {
	case ADD_STA_SUCCESS_MSK:
		IWL_DEBUG_INFO(priv, "REPLY_ADD_STA PASSED\n");
		iwl_sta_ucode_activate(priv, sta_id);
		break;
	case ADD_STA_NO_ROOM_IN_TABLE:
		IWL_ERR(priv, "Adding station %d failed, no room in table.\n",
			sta_id);
		break;
	case ADD_STA_NO_BLOCK_ACK_RESOURCE:
		IWL_ERR(priv, "Adding station %d failed, no block ack resource.\n",
			sta_id);
		break;
	case ADD_STA_MODIFY_NON_EXIST_STA:
		IWL_ERR(priv, "Attempting to modify non-existing station %d\n",
			sta_id);
		break;
	default:
		IWL_DEBUG_ASSOC(priv, "Received REPLY_ADD_STA:(0x%08X)\n",
				pkt->u.add_sta.status);
		break;
	}

	IWL_DEBUG_INFO(priv, "%s station id %u addr %pM\n",
		       priv->stations[sta_id].sta.mode ==
		       STA_CONTROL_MODIFY_MSK ?  "Modified" : "Added",
		       sta_id, priv->stations[sta_id].sta.sta.addr);

	/*
	 * XXX: The MAC address in the command buffer is often changed from
	 * the original sent to the device. That is, the MAC address
	 * written to the command buffer often is not the same MAC adress
	 * read from the command buffer when the command returns. This
	 * issue has not yet been resolved and this debugging is left to
	 * observe the problem.
	 */
	IWL_DEBUG_INFO(priv, "%s station according to cmd buffer %pM\n",
		       priv->stations[sta_id].sta.mode ==
		       STA_CONTROL_MODIFY_MSK ? "Modified" : "Added",
		       addsta->sta.addr);
	spin_unlock_irqrestore(&priv->sta_lock, flags);
}

static void iwl_add_sta_callback(struct iwl_priv *priv,
				 struct iwl_device_cmd *cmd,
				 struct iwl_rx_packet *pkt)
{
	struct iwl_addsta_cmd *addsta =
		(struct iwl_addsta_cmd *)cmd->cmd.payload;

	iwl_process_add_sta_resp(priv, addsta, pkt, false);

}

int iwl_send_add_sta(struct iwl_priv *priv,
		     struct iwl_addsta_cmd *sta, u8 flags)
{
	struct iwl_rx_packet *pkt = NULL;
	int ret = 0;
	u8 data[sizeof(*sta)];
	struct iwl_host_cmd cmd = {
		.id = REPLY_ADD_STA,
		.flags = flags,
		.data = data,
	};
<<<<<<< HEAD
	u8 sta_id = sta->sta.sta_id;
=======
	u8 sta_id __maybe_unused = sta->sta.sta_id;
>>>>>>> a5e944f1

	IWL_DEBUG_INFO(priv, "Adding sta %u (%pM) %ssynchronously\n",
		       sta_id, sta->sta.addr, flags & CMD_ASYNC ?  "a" : "");

	if (flags & CMD_ASYNC)
		cmd.callback = iwl_add_sta_callback;
	else
		cmd.flags |= CMD_WANT_SKB;

	cmd.len = priv->cfg->ops->utils->build_addsta_hcmd(sta, data);
	ret = iwl_send_cmd(priv, &cmd);

	if (ret || (flags & CMD_ASYNC))
		return ret;

	if (ret == 0) {
		pkt = (struct iwl_rx_packet *)cmd.reply_page;
		iwl_process_add_sta_resp(priv, sta, pkt, true);
	}
	iwl_free_pages(priv, cmd.reply_page);

	return ret;
}
EXPORT_SYMBOL(iwl_send_add_sta);

static void iwl_set_ht_add_station(struct iwl_priv *priv, u8 index,
				   struct ieee80211_sta_ht_cap *sta_ht_inf)
{
	__le32 sta_flags;
	u8 mimo_ps_mode;

	if (!sta_ht_inf || !sta_ht_inf->ht_supported)
		goto done;

	mimo_ps_mode = (sta_ht_inf->cap & IEEE80211_HT_CAP_SM_PS) >> 2;
	IWL_DEBUG_ASSOC(priv, "spatial multiplexing power save mode: %s\n",
			(mimo_ps_mode == WLAN_HT_CAP_SM_PS_STATIC) ?
			"static" :
			(mimo_ps_mode == WLAN_HT_CAP_SM_PS_DYNAMIC) ?
			"dynamic" : "disabled");

	sta_flags = priv->stations[index].sta.station_flags;

	sta_flags &= ~(STA_FLG_RTS_MIMO_PROT_MSK | STA_FLG_MIMO_DIS_MSK);

	switch (mimo_ps_mode) {
	case WLAN_HT_CAP_SM_PS_STATIC:
		sta_flags |= STA_FLG_MIMO_DIS_MSK;
		break;
	case WLAN_HT_CAP_SM_PS_DYNAMIC:
		sta_flags |= STA_FLG_RTS_MIMO_PROT_MSK;
		break;
	case WLAN_HT_CAP_SM_PS_DISABLED:
		break;
	default:
		IWL_WARN(priv, "Invalid MIMO PS mode %d\n", mimo_ps_mode);
		break;
	}

	sta_flags |= cpu_to_le32(
	      (u32)sta_ht_inf->ampdu_factor << STA_FLG_MAX_AGG_SIZE_POS);

	sta_flags |= cpu_to_le32(
	      (u32)sta_ht_inf->ampdu_density << STA_FLG_AGG_MPDU_DENSITY_POS);

	if (iwl_is_ht40_tx_allowed(priv, sta_ht_inf))
		sta_flags |= STA_FLG_HT40_EN_MSK;
	else
		sta_flags &= ~STA_FLG_HT40_EN_MSK;

	priv->stations[index].sta.station_flags = sta_flags;
 done:
	return;
}

/**
 * iwl_prep_station - Prepare station information for addition
 *
 * should be called with sta_lock held
 */
static u8 iwl_prep_station(struct iwl_priv *priv, const u8 *addr,
			   bool is_ap,
			   struct ieee80211_sta_ht_cap *ht_info)
{
	struct iwl_station_entry *station;
	int i;
	u8 sta_id = IWL_INVALID_STATION;
	u16 rate;

	if (is_ap)
		sta_id = IWL_AP_ID;
	else if (is_broadcast_ether_addr(addr))
		sta_id = priv->hw_params.bcast_sta_id;
	else
		for (i = IWL_STA_ID; i < priv->hw_params.max_stations; i++) {
			if (!compare_ether_addr(priv->stations[i].sta.sta.addr,
						addr)) {
				sta_id = i;
				break;
			}

			if (!priv->stations[i].used &&
			    sta_id == IWL_INVALID_STATION)
				sta_id = i;
		}

	/*
	 * These two conditions have the same outcome, but keep them
	 * separate
	 */
	if (unlikely(sta_id == IWL_INVALID_STATION))
		return sta_id;

	/*
	 * uCode is not able to deal with multiple requests to add a
	 * station. Keep track if one is in progress so that we do not send
	 * another.
	 */
	if (priv->stations[sta_id].used & IWL_STA_UCODE_INPROGRESS) {
		IWL_DEBUG_INFO(priv, "STA %d already in process of being added.\n",
				sta_id);
		return sta_id;
	}

	if ((priv->stations[sta_id].used & IWL_STA_DRIVER_ACTIVE) &&
	    (priv->stations[sta_id].used & IWL_STA_UCODE_ACTIVE) &&
	    !compare_ether_addr(priv->stations[sta_id].sta.sta.addr, addr)) {
		IWL_DEBUG_ASSOC(priv, "STA %d (%pM) already added, not adding again.\n",
				sta_id, addr);
		return sta_id;
	}

	station = &priv->stations[sta_id];
	station->used = IWL_STA_DRIVER_ACTIVE;
	IWL_DEBUG_ASSOC(priv, "Add STA to driver ID %d: %pM\n",
			sta_id, addr);
	priv->num_stations++;

	/* Set up the REPLY_ADD_STA command to send to device */
	memset(&station->sta, 0, sizeof(struct iwl_addsta_cmd));
	memcpy(station->sta.sta.addr, addr, ETH_ALEN);
	station->sta.mode = 0;
	station->sta.sta.sta_id = sta_id;
	station->sta.station_flags = 0;

	/* BCAST station and IBSS stations do not work in HT mode */
	if (sta_id != priv->hw_params.bcast_sta_id &&
	    priv->iw_mode != NL80211_IFTYPE_ADHOC)
		iwl_set_ht_add_station(priv, sta_id, ht_info);

	/* 3945 only */
	rate = (priv->band == IEEE80211_BAND_5GHZ) ?
		IWL_RATE_6M_PLCP : IWL_RATE_1M_PLCP;
	/* Turn on both antennas for the station... */
	station->sta.rate_n_flags = cpu_to_le16(rate | RATE_MCS_ANT_AB_MSK);

	return sta_id;

}

#define STA_WAIT_TIMEOUT (HZ/2)

/**
 * iwl_add_station_common -
 */
int iwl_add_station_common(struct iwl_priv *priv, const u8 *addr,
				  bool is_ap,
				  struct ieee80211_sta_ht_cap *ht_info,
				  u8 *sta_id_r)
{
	struct iwl_station_entry *station;
	unsigned long flags_spin;
	int ret = 0;
	u8 sta_id;

	*sta_id_r = 0;
	spin_lock_irqsave(&priv->sta_lock, flags_spin);
	sta_id = iwl_prep_station(priv, addr, is_ap, ht_info);
	if (sta_id == IWL_INVALID_STATION) {
		IWL_ERR(priv, "Unable to prepare station %pM for addition\n",
			addr);
		spin_unlock_irqrestore(&priv->sta_lock, flags_spin);
		return -EINVAL;
	}

	/*
	 * uCode is not able to deal with multiple requests to add a
	 * station. Keep track if one is in progress so that we do not send
	 * another.
	 */
	if (priv->stations[sta_id].used & IWL_STA_UCODE_INPROGRESS) {
		IWL_DEBUG_INFO(priv, "STA %d already in process of being added.\n",
			       sta_id);
		spin_unlock_irqrestore(&priv->sta_lock, flags_spin);
		return -EEXIST;
	}

	if ((priv->stations[sta_id].used & IWL_STA_DRIVER_ACTIVE) &&
	    (priv->stations[sta_id].used & IWL_STA_UCODE_ACTIVE)) {
		IWL_DEBUG_ASSOC(priv, "STA %d (%pM) already added, not adding again.\n",
				sta_id, addr);
		spin_unlock_irqrestore(&priv->sta_lock, flags_spin);
		return -EEXIST;
	}

	priv->stations[sta_id].used |= IWL_STA_UCODE_INPROGRESS;
	station = &priv->stations[sta_id];
	spin_unlock_irqrestore(&priv->sta_lock, flags_spin);

	/* Add station to device's station table */
	ret = iwl_send_add_sta(priv, &station->sta, CMD_SYNC);
	if (ret) {
		IWL_ERR(priv, "Adding station %pM failed.\n", station->sta.sta.addr);
		spin_lock_irqsave(&priv->sta_lock, flags_spin);
		priv->stations[sta_id].used &= ~IWL_STA_DRIVER_ACTIVE;
		priv->stations[sta_id].used &= ~IWL_STA_UCODE_INPROGRESS;
		spin_unlock_irqrestore(&priv->sta_lock, flags_spin);
	}
	*sta_id_r = sta_id;
	return ret;
}
EXPORT_SYMBOL(iwl_add_station_common);

static void iwl_sta_init_lq(struct iwl_priv *priv, const u8 *addr, bool is_ap)
{
	int i, r;
	struct iwl_link_quality_cmd link_cmd = {
		.reserved1 = 0,
	};
	u32 rate_flags;
<<<<<<< HEAD
=======
	int ret = 0;
>>>>>>> a5e944f1

	/* Set up the rate scaling to start at selected rate, fall back
	 * all the way down to 1M in IEEE order, and then spin on 1M */
	if (is_ap)
		r = IWL_RATE_54M_INDEX;
	else if (priv->band == IEEE80211_BAND_5GHZ)
		r = IWL_RATE_6M_INDEX;
	else
		r = IWL_RATE_1M_INDEX;

	for (i = 0; i < LINK_QUAL_MAX_RETRY_NUM; i++) {
		rate_flags = 0;
		if (r >= IWL_FIRST_CCK_RATE && r <= IWL_LAST_CCK_RATE)
			rate_flags |= RATE_MCS_CCK_MSK;

		rate_flags |= first_antenna(priv->hw_params.valid_tx_ant) <<
				RATE_MCS_ANT_POS;

		link_cmd.rs_table[i].rate_n_flags =
			iwl_hw_set_rate_n_flags(iwl_rates[r].plcp, rate_flags);
		r = iwl_get_prev_ieee_rate(r);
	}

	link_cmd.general_params.single_stream_ant_msk =
				first_antenna(priv->hw_params.valid_tx_ant);
	link_cmd.general_params.dual_stream_ant_msk = 3;
	link_cmd.agg_params.agg_dis_start_th = LINK_QUAL_AGG_DISABLE_START_DEF;
	link_cmd.agg_params.agg_time_limit =
		cpu_to_le16(LINK_QUAL_AGG_TIME_LIMIT_DEF);

	/* Update the rate scaling for control frame Tx to AP */
	link_cmd.sta_id = is_ap ? IWL_AP_ID : priv->hw_params.bcast_sta_id;

<<<<<<< HEAD
	iwl_send_cmd_pdu(priv, REPLY_TX_LINK_QUALITY_CMD,
			       sizeof(link_cmd), &link_cmd);
=======
	ret = iwl_send_cmd_pdu(priv, REPLY_TX_LINK_QUALITY_CMD,
			       sizeof(link_cmd), &link_cmd);
	if (ret)
		IWL_ERR(priv, "REPLY_TX_LINK_QUALITY_CMD failed (%d)\n", ret);
>>>>>>> a5e944f1
}

/*
 * iwl_add_local_stations - Add stations not requested by mac80211
 *
 * This will be either the broadcast station or the bssid station needed by
 * ad-hoc.
 *
 * Function sleeps.
 */
int iwl_add_local_station(struct iwl_priv *priv, const u8 *addr, bool init_rs)
{
	int ret;
	u8 sta_id;

	ret = iwl_add_station_common(priv, addr, 0, NULL, &sta_id);
	if (ret) {
		IWL_ERR(priv, "Unable to add station %pM\n", addr);
		return ret;
	}

	if (init_rs)
		/* Set up default rate scaling table in device's station table */
		iwl_sta_init_lq(priv, addr, false);
	return 0;
}
EXPORT_SYMBOL(iwl_add_local_station);

/**
 * iwl_sta_ucode_deactivate - deactivate ucode status for a station
 *
 * priv->sta_lock must be held
 */
static void iwl_sta_ucode_deactivate(struct iwl_priv *priv, u8 sta_id)
{
	/* Ucode must be active and driver must be non active */
	if (priv->stations[sta_id].used != IWL_STA_UCODE_ACTIVE)
		IWL_ERR(priv, "removed non active STA %u\n", sta_id);

	priv->stations[sta_id].used &= ~IWL_STA_UCODE_ACTIVE;

	memset(&priv->stations[sta_id], 0, sizeof(struct iwl_station_entry));
	IWL_DEBUG_ASSOC(priv, "Removed STA %u\n", sta_id);
}

static int iwl_send_remove_station(struct iwl_priv *priv,
				   struct iwl_station_entry *station)
{
	struct iwl_rx_packet *pkt;
	int ret;

	unsigned long flags_spin;
	struct iwl_rem_sta_cmd rm_sta_cmd;

	struct iwl_host_cmd cmd = {
		.id = REPLY_REMOVE_STA,
		.len = sizeof(struct iwl_rem_sta_cmd),
		.flags = CMD_SYNC,
		.data = &rm_sta_cmd,
	};

	memset(&rm_sta_cmd, 0, sizeof(rm_sta_cmd));
	rm_sta_cmd.num_sta = 1;
	memcpy(&rm_sta_cmd.addr, &station->sta.sta.addr , ETH_ALEN);

	cmd.flags |= CMD_WANT_SKB;

	ret = iwl_send_cmd(priv, &cmd);

	if (ret)
		return ret;

	pkt = (struct iwl_rx_packet *)cmd.reply_page;
	if (pkt->hdr.flags & IWL_CMD_FAILED_MSK) {
		IWL_ERR(priv, "Bad return from REPLY_REMOVE_STA (0x%08X)\n",
			  pkt->hdr.flags);
		ret = -EIO;
	}

	if (!ret) {
		switch (pkt->u.rem_sta.status) {
		case REM_STA_SUCCESS_MSK:
			spin_lock_irqsave(&priv->sta_lock, flags_spin);
			iwl_sta_ucode_deactivate(priv, station->sta.sta.sta_id);
			spin_unlock_irqrestore(&priv->sta_lock, flags_spin);
			IWL_DEBUG_ASSOC(priv, "REPLY_REMOVE_STA PASSED\n");
			break;
		default:
			ret = -EIO;
			IWL_ERR(priv, "REPLY_REMOVE_STA failed\n");
			break;
		}
	}
	iwl_free_pages(priv, cmd.reply_page);

	return ret;
}

/**
 * iwl_remove_station - Remove driver's knowledge of station.
 */
static int iwl_remove_station(struct iwl_priv *priv, struct ieee80211_sta *sta)
{
	int sta_id = IWL_INVALID_STATION;
	int i, ret = -EINVAL;
	unsigned long flags;
	bool is_ap = priv->iw_mode == NL80211_IFTYPE_STATION;
	struct iwl_station_entry *station;

	if (!iwl_is_ready(priv)) {
		IWL_DEBUG_INFO(priv,
<<<<<<< HEAD
			"Unable to remove station %pM, device not ready. \n",
=======
			"Unable to remove station %pM, device not ready.\n",
>>>>>>> a5e944f1
			sta->addr);
		/*
		 * It is typical for stations to be removed when we are
		 * going down. Return success since device will be down
		 * soon anyway
		 */
		return 0;
	}

	spin_lock_irqsave(&priv->sta_lock, flags);

	if (is_ap)
		sta_id = IWL_AP_ID;
	else
		for (i = IWL_STA_ID; i < priv->hw_params.max_stations; i++)
			if (priv->stations[i].used &&
			    !compare_ether_addr(priv->stations[i].sta.sta.addr,
						sta->addr)) {
				sta_id = i;
				break;
			}

	if (unlikely(sta_id == IWL_INVALID_STATION))
		goto out;

	IWL_DEBUG_ASSOC(priv, "Removing STA from driver:%d  %pM\n",
		sta_id, sta->addr);

	if (!(priv->stations[sta_id].used & IWL_STA_DRIVER_ACTIVE)) {
		IWL_DEBUG_INFO(priv, "Removing %pM but non DRIVER active\n",
				sta->addr);
		goto out;
	}

	if (!(priv->stations[sta_id].used & IWL_STA_UCODE_ACTIVE)) {
		IWL_DEBUG_INFO(priv, "Removing %pM but non UCODE active\n",
				sta->addr);
		goto out;
	}


	priv->stations[sta_id].used &= ~IWL_STA_DRIVER_ACTIVE;

	priv->num_stations--;

	BUG_ON(priv->num_stations < 0);

	station = &priv->stations[sta_id];
	spin_unlock_irqrestore(&priv->sta_lock, flags);

	ret = iwl_send_remove_station(priv, station);
	return ret;
out:
	spin_unlock_irqrestore(&priv->sta_lock, flags);
	return ret;
}

/**
 * iwl_clear_ucode_stations() - clear entire station table driver and/or ucode
 * @priv:
 * @force: If set then the uCode station table needs to be cleared here. If
 *         not set then the uCode station table has already been cleared,
 *         for example after sending it a RXON command without ASSOC bit
 *         set, and we just need to change driver state here.
 */
void iwl_clear_ucode_stations(struct iwl_priv *priv, bool force)
{
	int i;
	unsigned long flags_spin;
	bool cleared = false;

	IWL_DEBUG_INFO(priv, "Clearing ucode stations in driver%s\n",
			force ? " and ucode" : "");

	if (force) {
		if (!iwl_is_ready(priv)) {
			/*
			 * If device is not ready at this point the station
			 * table is likely already empty (uCode not ready
			 * to receive station requests) or will soon be
			 * due to interface going down.
			 */
			IWL_DEBUG_INFO(priv, "Unable to remove stations from device - device not ready\n");
		} else {
			iwl_send_cmd_pdu_async(priv, REPLY_REMOVE_ALL_STA, 0, NULL, NULL);
		}
	}

	spin_lock_irqsave(&priv->sta_lock, flags_spin);
	if (force) {
		IWL_DEBUG_INFO(priv, "Clearing all station information in driver\n");
		priv->num_stations = 0;
		memset(priv->stations, 0, sizeof(priv->stations));
	} else {
		for (i = 0; i < priv->hw_params.max_stations; i++) {
			if (priv->stations[i].used & IWL_STA_UCODE_ACTIVE) {
<<<<<<< HEAD
				IWL_DEBUG_INFO(priv, "Clearing ucode active for station %d \n", i);
=======
				IWL_DEBUG_INFO(priv, "Clearing ucode active for station %d\n", i);
>>>>>>> a5e944f1
				priv->stations[i].used &= ~IWL_STA_UCODE_ACTIVE;
				cleared = true;
			}
		}
	}
	spin_unlock_irqrestore(&priv->sta_lock, flags_spin);
<<<<<<< HEAD

	if (!cleared)
		IWL_DEBUG_INFO(priv, "No active stations found to be cleared\n");
}
EXPORT_SYMBOL(iwl_clear_ucode_stations);

/**
 * iwl_restore_stations() - Restore driver known stations to device
 *
 * All stations considered active by driver, but not present in ucode, is
 * restored.
 *
 * Function sleeps.
 */
void iwl_restore_stations(struct iwl_priv *priv)
{
	struct iwl_station_entry *station;
	unsigned long flags_spin;
	int i;
	bool found = false;
	int ret;

	if (!iwl_is_ready(priv)) {
		IWL_DEBUG_INFO(priv, "Not ready yet, not restoring any stations.\n");
		return;
	}

	IWL_DEBUG_ASSOC(priv, "Restoring all known stations ... start.\n");
	spin_lock_irqsave(&priv->sta_lock, flags_spin);
	for (i = 0; i < priv->hw_params.max_stations; i++) {
		if ((priv->stations[i].used & IWL_STA_DRIVER_ACTIVE) &&
			    !(priv->stations[i].used & IWL_STA_UCODE_ACTIVE)) {
			IWL_DEBUG_ASSOC(priv, "Restoring sta %pM\n",
					priv->stations[i].sta.sta.addr);
			priv->stations[i].sta.mode = 0;
			priv->stations[i].used |= IWL_STA_UCODE_INPROGRESS;
			found = true;
		}
	}

	for (i = 0; i < priv->hw_params.max_stations; i++) {
		if ((priv->stations[i].used & IWL_STA_UCODE_INPROGRESS)) {
			spin_unlock_irqrestore(&priv->sta_lock, flags_spin);
			station = &priv->stations[i];
			ret = iwl_send_add_sta(priv, &priv->stations[i].sta, CMD_SYNC);
			if (ret) {
				IWL_ERR(priv, "Adding station %pM failed.\n",
					station->sta.sta.addr);
				spin_lock_irqsave(&priv->sta_lock, flags_spin);
				priv->stations[i].used &= ~IWL_STA_DRIVER_ACTIVE;
				priv->stations[i].used &= ~IWL_STA_UCODE_INPROGRESS;
				spin_unlock_irqrestore(&priv->sta_lock, flags_spin);
			}
			/*
			 * Rate scaling has already been initialized, send
			 * current LQ command
			 */
			if (station->lq)
				iwl_send_lq_cmd(priv, station->lq, CMD_SYNC, true);
			spin_lock_irqsave(&priv->sta_lock, flags_spin);
			priv->stations[i].used &= ~IWL_STA_UCODE_INPROGRESS;
		}
	}

=======

	if (!cleared)
		IWL_DEBUG_INFO(priv, "No active stations found to be cleared\n");
}
EXPORT_SYMBOL(iwl_clear_ucode_stations);

/**
 * iwl_restore_stations() - Restore driver known stations to device
 *
 * All stations considered active by driver, but not present in ucode, is
 * restored.
 *
 * Function sleeps.
 */
void iwl_restore_stations(struct iwl_priv *priv)
{
	struct iwl_station_entry *station;
	unsigned long flags_spin;
	int i;
	bool found = false;
	int ret;

	if (!iwl_is_ready(priv)) {
		IWL_DEBUG_INFO(priv, "Not ready yet, not restoring any stations.\n");
		return;
	}

	IWL_DEBUG_ASSOC(priv, "Restoring all known stations ... start.\n");
	spin_lock_irqsave(&priv->sta_lock, flags_spin);
	for (i = 0; i < priv->hw_params.max_stations; i++) {
		if ((priv->stations[i].used & IWL_STA_DRIVER_ACTIVE) &&
			    !(priv->stations[i].used & IWL_STA_UCODE_ACTIVE)) {
			IWL_DEBUG_ASSOC(priv, "Restoring sta %pM\n",
					priv->stations[i].sta.sta.addr);
			priv->stations[i].sta.mode = 0;
			priv->stations[i].used |= IWL_STA_UCODE_INPROGRESS;
			found = true;
		}
	}

	for (i = 0; i < priv->hw_params.max_stations; i++) {
		if ((priv->stations[i].used & IWL_STA_UCODE_INPROGRESS)) {
			spin_unlock_irqrestore(&priv->sta_lock, flags_spin);
			station = &priv->stations[i];
			ret = iwl_send_add_sta(priv, &priv->stations[i].sta, CMD_SYNC);
			if (ret) {
				IWL_ERR(priv, "Adding station %pM failed.\n",
					station->sta.sta.addr);
				spin_lock_irqsave(&priv->sta_lock, flags_spin);
				priv->stations[i].used &= ~IWL_STA_DRIVER_ACTIVE;
				priv->stations[i].used &= ~IWL_STA_UCODE_INPROGRESS;
				spin_unlock_irqrestore(&priv->sta_lock, flags_spin);
			}
			/*
			 * Rate scaling has already been initialized, send
			 * current LQ command
			 */
			if (station->lq)
				iwl_send_lq_cmd(priv, station->lq, CMD_SYNC, true);
			spin_lock_irqsave(&priv->sta_lock, flags_spin);
			priv->stations[i].used &= ~IWL_STA_UCODE_INPROGRESS;
		}
	}

>>>>>>> a5e944f1
	spin_unlock_irqrestore(&priv->sta_lock, flags_spin);
	if (!found)
		IWL_DEBUG_INFO(priv, "Restoring all known stations .... no stations to be restored.\n");
	else
		IWL_DEBUG_INFO(priv, "Restoring all known stations .... complete.\n");
}
EXPORT_SYMBOL(iwl_restore_stations);

int iwl_get_free_ucode_key_index(struct iwl_priv *priv)
{
	int i;

	for (i = 0; i < STA_KEY_MAX_NUM; i++)
		if (!test_and_set_bit(i, &priv->ucode_key_table))
			return i;

	return WEP_INVALID_OFFSET;
}
EXPORT_SYMBOL(iwl_get_free_ucode_key_index);

static int iwl_send_static_wepkey_cmd(struct iwl_priv *priv, u8 send_if_empty)
{
	int i, not_empty = 0;
	u8 buff[sizeof(struct iwl_wep_cmd) +
		sizeof(struct iwl_wep_key) * WEP_KEYS_MAX];
	struct iwl_wep_cmd *wep_cmd = (struct iwl_wep_cmd *)buff;
	size_t cmd_size  = sizeof(struct iwl_wep_cmd);
	struct iwl_host_cmd cmd = {
		.id = REPLY_WEPKEY,
		.data = wep_cmd,
		.flags = CMD_SYNC,
	};

	might_sleep();

	memset(wep_cmd, 0, cmd_size +
			(sizeof(struct iwl_wep_key) * WEP_KEYS_MAX));

	for (i = 0; i < WEP_KEYS_MAX ; i++) {
		wep_cmd->key[i].key_index = i;
		if (priv->wep_keys[i].key_size) {
			wep_cmd->key[i].key_offset = i;
			not_empty = 1;
		} else {
			wep_cmd->key[i].key_offset = WEP_INVALID_OFFSET;
		}

		wep_cmd->key[i].key_size = priv->wep_keys[i].key_size;
		memcpy(&wep_cmd->key[i].key[3], priv->wep_keys[i].key,
				priv->wep_keys[i].key_size);
	}

	wep_cmd->global_key_type = WEP_KEY_WEP_TYPE;
	wep_cmd->num_keys = WEP_KEYS_MAX;

	cmd_size += sizeof(struct iwl_wep_key) * WEP_KEYS_MAX;

	cmd.len = cmd_size;

	if (not_empty || send_if_empty)
		return iwl_send_cmd(priv, &cmd);
	else
		return 0;
}

int iwl_restore_default_wep_keys(struct iwl_priv *priv)
{
	WARN_ON(!mutex_is_locked(&priv->mutex));

	return iwl_send_static_wepkey_cmd(priv, 0);
}
EXPORT_SYMBOL(iwl_restore_default_wep_keys);

int iwl_remove_default_wep_key(struct iwl_priv *priv,
			       struct ieee80211_key_conf *keyconf)
{
	int ret;

	WARN_ON(!mutex_is_locked(&priv->mutex));

	IWL_DEBUG_WEP(priv, "Removing default WEP key: idx=%d\n",
		      keyconf->keyidx);

	memset(&priv->wep_keys[keyconf->keyidx], 0, sizeof(priv->wep_keys[0]));
	if (iwl_is_rfkill(priv)) {
		IWL_DEBUG_WEP(priv, "Not sending REPLY_WEPKEY command due to RFKILL.\n");
		/* but keys in device are clear anyway so return success */
		return 0;
	}
	ret = iwl_send_static_wepkey_cmd(priv, 1);
	IWL_DEBUG_WEP(priv, "Remove default WEP key: idx=%d ret=%d\n",
		      keyconf->keyidx, ret);

	return ret;
}
EXPORT_SYMBOL(iwl_remove_default_wep_key);

int iwl_set_default_wep_key(struct iwl_priv *priv,
			    struct ieee80211_key_conf *keyconf)
{
	int ret;

	WARN_ON(!mutex_is_locked(&priv->mutex));

	if (keyconf->keylen != WEP_KEY_LEN_128 &&
	    keyconf->keylen != WEP_KEY_LEN_64) {
		IWL_DEBUG_WEP(priv, "Bad WEP key length %d\n", keyconf->keylen);
		return -EINVAL;
	}

	keyconf->flags &= ~IEEE80211_KEY_FLAG_GENERATE_IV;
	keyconf->hw_key_idx = HW_KEY_DEFAULT;
	priv->stations[IWL_AP_ID].keyinfo.alg = ALG_WEP;

<<<<<<< HEAD
	priv->default_wep_key++;

	if (test_and_set_bit(keyconf->keyidx, &priv->ucode_key_table))
		IWL_ERR(priv, "index %d already used in uCode key table.\n",
			  keyconf->keyidx);

=======
>>>>>>> a5e944f1
	priv->wep_keys[keyconf->keyidx].key_size = keyconf->keylen;
	memcpy(&priv->wep_keys[keyconf->keyidx].key, &keyconf->key,
							keyconf->keylen);

	ret = iwl_send_static_wepkey_cmd(priv, 0);
	IWL_DEBUG_WEP(priv, "Set default WEP key: len=%d idx=%d ret=%d\n",
		keyconf->keylen, keyconf->keyidx, ret);

	return ret;
}
EXPORT_SYMBOL(iwl_set_default_wep_key);

static int iwl_set_wep_dynamic_key_info(struct iwl_priv *priv,
				struct ieee80211_key_conf *keyconf,
				u8 sta_id)
{
	unsigned long flags;
	__le16 key_flags = 0;
	int ret;

	keyconf->flags &= ~IEEE80211_KEY_FLAG_GENERATE_IV;

	key_flags |= (STA_KEY_FLG_WEP | STA_KEY_FLG_MAP_KEY_MSK);
	key_flags |= cpu_to_le16(keyconf->keyidx << STA_KEY_FLG_KEYID_POS);
	key_flags &= ~STA_KEY_FLG_INVALID;

	if (keyconf->keylen == WEP_KEY_LEN_128)
		key_flags |= STA_KEY_FLG_KEY_SIZE_MSK;

	if (sta_id == priv->hw_params.bcast_sta_id)
		key_flags |= STA_KEY_MULTICAST_MSK;

	spin_lock_irqsave(&priv->sta_lock, flags);

	priv->stations[sta_id].keyinfo.alg = keyconf->alg;
	priv->stations[sta_id].keyinfo.keylen = keyconf->keylen;
	priv->stations[sta_id].keyinfo.keyidx = keyconf->keyidx;

	memcpy(priv->stations[sta_id].keyinfo.key,
				keyconf->key, keyconf->keylen);

	memcpy(&priv->stations[sta_id].sta.key.key[3],
				keyconf->key, keyconf->keylen);

	if ((priv->stations[sta_id].sta.key.key_flags & STA_KEY_FLG_ENCRYPT_MSK)
			== STA_KEY_FLG_NO_ENC)
		priv->stations[sta_id].sta.key.key_offset =
				 iwl_get_free_ucode_key_index(priv);
	/* else, we are overriding an existing key => no need to allocated room
	 * in uCode. */

	WARN(priv->stations[sta_id].sta.key.key_offset == WEP_INVALID_OFFSET,
		"no space for a new key");

	priv->stations[sta_id].sta.key.key_flags = key_flags;
	priv->stations[sta_id].sta.sta.modify_mask = STA_MODIFY_KEY_MASK;
	priv->stations[sta_id].sta.mode = STA_CONTROL_MODIFY_MSK;

	ret = iwl_send_add_sta(priv, &priv->stations[sta_id].sta, CMD_ASYNC);

	spin_unlock_irqrestore(&priv->sta_lock, flags);

	return ret;
}

static int iwl_set_ccmp_dynamic_key_info(struct iwl_priv *priv,
				   struct ieee80211_key_conf *keyconf,
				   u8 sta_id)
{
	unsigned long flags;
	__le16 key_flags = 0;
	int ret;

	key_flags |= (STA_KEY_FLG_CCMP | STA_KEY_FLG_MAP_KEY_MSK);
	key_flags |= cpu_to_le16(keyconf->keyidx << STA_KEY_FLG_KEYID_POS);
	key_flags &= ~STA_KEY_FLG_INVALID;

	if (sta_id == priv->hw_params.bcast_sta_id)
		key_flags |= STA_KEY_MULTICAST_MSK;

	keyconf->flags |= IEEE80211_KEY_FLAG_GENERATE_IV;

	spin_lock_irqsave(&priv->sta_lock, flags);
	priv->stations[sta_id].keyinfo.alg = keyconf->alg;
	priv->stations[sta_id].keyinfo.keylen = keyconf->keylen;

	memcpy(priv->stations[sta_id].keyinfo.key, keyconf->key,
	       keyconf->keylen);

	memcpy(priv->stations[sta_id].sta.key.key, keyconf->key,
	       keyconf->keylen);

	if ((priv->stations[sta_id].sta.key.key_flags & STA_KEY_FLG_ENCRYPT_MSK)
			== STA_KEY_FLG_NO_ENC)
		priv->stations[sta_id].sta.key.key_offset =
				 iwl_get_free_ucode_key_index(priv);
	/* else, we are overriding an existing key => no need to allocated room
	 * in uCode. */

	WARN(priv->stations[sta_id].sta.key.key_offset == WEP_INVALID_OFFSET,
		"no space for a new key");

	priv->stations[sta_id].sta.key.key_flags = key_flags;
	priv->stations[sta_id].sta.sta.modify_mask = STA_MODIFY_KEY_MASK;
	priv->stations[sta_id].sta.mode = STA_CONTROL_MODIFY_MSK;

	ret = iwl_send_add_sta(priv, &priv->stations[sta_id].sta, CMD_ASYNC);

	spin_unlock_irqrestore(&priv->sta_lock, flags);

	return ret;
}

static int iwl_set_tkip_dynamic_key_info(struct iwl_priv *priv,
				   struct ieee80211_key_conf *keyconf,
				   u8 sta_id)
{
	unsigned long flags;
	int ret = 0;
	__le16 key_flags = 0;

	key_flags |= (STA_KEY_FLG_TKIP | STA_KEY_FLG_MAP_KEY_MSK);
	key_flags |= cpu_to_le16(keyconf->keyidx << STA_KEY_FLG_KEYID_POS);
	key_flags &= ~STA_KEY_FLG_INVALID;

	if (sta_id == priv->hw_params.bcast_sta_id)
		key_flags |= STA_KEY_MULTICAST_MSK;

	keyconf->flags |= IEEE80211_KEY_FLAG_GENERATE_IV;
	keyconf->flags |= IEEE80211_KEY_FLAG_GENERATE_MMIC;

	spin_lock_irqsave(&priv->sta_lock, flags);

	priv->stations[sta_id].keyinfo.alg = keyconf->alg;
	priv->stations[sta_id].keyinfo.keylen = 16;

	if ((priv->stations[sta_id].sta.key.key_flags & STA_KEY_FLG_ENCRYPT_MSK)
			== STA_KEY_FLG_NO_ENC)
		priv->stations[sta_id].sta.key.key_offset =
				 iwl_get_free_ucode_key_index(priv);
	/* else, we are overriding an existing key => no need to allocated room
	 * in uCode. */

	WARN(priv->stations[sta_id].sta.key.key_offset == WEP_INVALID_OFFSET,
		"no space for a new key");

	priv->stations[sta_id].sta.key.key_flags = key_flags;


	/* This copy is acutally not needed: we get the key with each TX */
	memcpy(priv->stations[sta_id].keyinfo.key, keyconf->key, 16);

	memcpy(priv->stations[sta_id].sta.key.key, keyconf->key, 16);

	spin_unlock_irqrestore(&priv->sta_lock, flags);

	return ret;
}

void iwl_update_tkip_key(struct iwl_priv *priv,
			struct ieee80211_key_conf *keyconf,
			const u8 *addr, u32 iv32, u16 *phase1key)
{
	u8 sta_id = IWL_INVALID_STATION;
	unsigned long flags;
	int i;

	sta_id = iwl_find_station(priv, addr);
	if (sta_id == IWL_INVALID_STATION) {
		IWL_DEBUG_MAC80211(priv, "leave - %pM not in station map.\n",
				   addr);
		return;
	}

	if (iwl_scan_cancel(priv)) {
		/* cancel scan failed, just live w/ bad key and rely
		   briefly on SW decryption */
		return;
	}

	spin_lock_irqsave(&priv->sta_lock, flags);

	priv->stations[sta_id].sta.key.tkip_rx_tsc_byte2 = (u8) iv32;

	for (i = 0; i < 5; i++)
		priv->stations[sta_id].sta.key.tkip_rx_ttak[i] =
			cpu_to_le16(phase1key[i]);

	priv->stations[sta_id].sta.sta.modify_mask = STA_MODIFY_KEY_MASK;
	priv->stations[sta_id].sta.mode = STA_CONTROL_MODIFY_MSK;

	iwl_send_add_sta(priv, &priv->stations[sta_id].sta, CMD_ASYNC);

	spin_unlock_irqrestore(&priv->sta_lock, flags);

}
EXPORT_SYMBOL(iwl_update_tkip_key);

int iwl_remove_dynamic_key(struct iwl_priv *priv,
				struct ieee80211_key_conf *keyconf,
				u8 sta_id)
{
	unsigned long flags;
	int ret = 0;
	u16 key_flags;
	u8 keyidx;

	priv->key_mapping_key--;

	spin_lock_irqsave(&priv->sta_lock, flags);
	key_flags = le16_to_cpu(priv->stations[sta_id].sta.key.key_flags);
	keyidx = (key_flags >> STA_KEY_FLG_KEYID_POS) & 0x3;

	IWL_DEBUG_WEP(priv, "Remove dynamic key: idx=%d sta=%d\n",
		      keyconf->keyidx, sta_id);

	if (keyconf->keyidx != keyidx) {
		/* We need to remove a key with index different that the one
		 * in the uCode. This means that the key we need to remove has
		 * been replaced by another one with different index.
		 * Don't do anything and return ok
		 */
		spin_unlock_irqrestore(&priv->sta_lock, flags);
		return 0;
	}

	if (priv->stations[sta_id].sta.key.key_offset == WEP_INVALID_OFFSET) {
		IWL_WARN(priv, "Removing wrong key %d 0x%x\n",
			    keyconf->keyidx, key_flags);
		spin_unlock_irqrestore(&priv->sta_lock, flags);
		return 0;
	}

	if (!test_and_clear_bit(priv->stations[sta_id].sta.key.key_offset,
		&priv->ucode_key_table))
		IWL_ERR(priv, "index %d not used in uCode key table.\n",
			priv->stations[sta_id].sta.key.key_offset);
	memset(&priv->stations[sta_id].keyinfo, 0,
					sizeof(struct iwl_hw_key));
	memset(&priv->stations[sta_id].sta.key, 0,
					sizeof(struct iwl4965_keyinfo));
	priv->stations[sta_id].sta.key.key_flags =
			STA_KEY_FLG_NO_ENC | STA_KEY_FLG_INVALID;
	priv->stations[sta_id].sta.key.key_offset = WEP_INVALID_OFFSET;
	priv->stations[sta_id].sta.sta.modify_mask = STA_MODIFY_KEY_MASK;
	priv->stations[sta_id].sta.mode = STA_CONTROL_MODIFY_MSK;

	if (iwl_is_rfkill(priv)) {
		IWL_DEBUG_WEP(priv, "Not sending REPLY_ADD_STA command because RFKILL enabled.\n");
		spin_unlock_irqrestore(&priv->sta_lock, flags);
		return 0;
	}
	ret =  iwl_send_add_sta(priv, &priv->stations[sta_id].sta, CMD_ASYNC);
	spin_unlock_irqrestore(&priv->sta_lock, flags);
	return ret;
}
EXPORT_SYMBOL(iwl_remove_dynamic_key);

int iwl_set_dynamic_key(struct iwl_priv *priv,
				struct ieee80211_key_conf *keyconf, u8 sta_id)
{
	int ret;

	priv->key_mapping_key++;
	keyconf->hw_key_idx = HW_KEY_DYNAMIC;

	switch (keyconf->alg) {
	case ALG_CCMP:
		ret = iwl_set_ccmp_dynamic_key_info(priv, keyconf, sta_id);
		break;
	case ALG_TKIP:
		ret = iwl_set_tkip_dynamic_key_info(priv, keyconf, sta_id);
		break;
	case ALG_WEP:
		ret = iwl_set_wep_dynamic_key_info(priv, keyconf, sta_id);
		break;
	default:
		IWL_ERR(priv,
			"Unknown alg: %s alg = %d\n", __func__, keyconf->alg);
		ret = -EINVAL;
	}

	IWL_DEBUG_WEP(priv, "Set dynamic key: alg= %d len=%d idx=%d sta=%d ret=%d\n",
		      keyconf->alg, keyconf->keylen, keyconf->keyidx,
		      sta_id, ret);

	return ret;
}
EXPORT_SYMBOL(iwl_set_dynamic_key);

#ifdef CONFIG_IWLWIFI_DEBUG
static void iwl_dump_lq_cmd(struct iwl_priv *priv,
			   struct iwl_link_quality_cmd *lq)
{
	int i;
	IWL_DEBUG_RATE(priv, "lq station id 0x%x\n", lq->sta_id);
	IWL_DEBUG_RATE(priv, "lq ant 0x%X 0x%X\n",
		       lq->general_params.single_stream_ant_msk,
		       lq->general_params.dual_stream_ant_msk);

	for (i = 0; i < LINK_QUAL_MAX_RETRY_NUM; i++)
		IWL_DEBUG_RATE(priv, "lq index %d 0x%X\n",
			       i, lq->rs_table[i].rate_n_flags);
}
#else
static inline void iwl_dump_lq_cmd(struct iwl_priv *priv,
				   struct iwl_link_quality_cmd *lq)
{
}
#endif

/**
 * iwl_send_lq_cmd() - Send link quality command
 * @init: This command is sent as part of station initialization right
 *        after station has been added.
 *
 * The link quality command is sent as the last step of station creation.
 * This is the special case in which init is set and we call a callback in
 * this case to clear the state indicating that station creation is in
 * progress.
 */
int iwl_send_lq_cmd(struct iwl_priv *priv,
		    struct iwl_link_quality_cmd *lq, u8 flags, bool init)
{
	int ret = 0;
	unsigned long flags_spin;

	struct iwl_host_cmd cmd = {
		.id = REPLY_TX_LINK_QUALITY_CMD,
		.len = sizeof(struct iwl_link_quality_cmd),
		.flags = flags,
		.data = lq,
	};

	if (WARN_ON(lq->sta_id == IWL_INVALID_STATION))
		return -EINVAL;

	iwl_dump_lq_cmd(priv, lq);
	BUG_ON(init && (cmd.flags & CMD_ASYNC));

	iwl_dump_lq_cmd(priv, lq);
	ret = iwl_send_cmd(priv, &cmd);
	if (ret || (cmd.flags & CMD_ASYNC))
		return ret;

	if (init) {
<<<<<<< HEAD
		IWL_DEBUG_INFO(priv, "init LQ command complete, clearing sta addition status for sta %d \n",
=======
		IWL_DEBUG_INFO(priv, "init LQ command complete, clearing sta addition status for sta %d\n",
>>>>>>> a5e944f1
			       lq->sta_id);
		spin_lock_irqsave(&priv->sta_lock, flags_spin);
		priv->stations[lq->sta_id].used &= ~IWL_STA_UCODE_INPROGRESS;
		spin_unlock_irqrestore(&priv->sta_lock, flags_spin);
	}
	return 0;
}
EXPORT_SYMBOL(iwl_send_lq_cmd);

/**
 * iwl_add_bcast_station - add broadcast station into station table.
 */
void iwl_add_bcast_station(struct iwl_priv *priv)
{
	IWL_DEBUG_INFO(priv, "Adding broadcast station to station table\n");
	iwl_add_local_station(priv, iwl_bcast_addr, true);
}
EXPORT_SYMBOL(iwl_add_bcast_station);

/**
 * iwl3945_add_bcast_station - add broadcast station into station table.
 */
void iwl3945_add_bcast_station(struct iwl_priv *priv)
{
	IWL_DEBUG_INFO(priv, "Adding broadcast station to station table\n");
	iwl_add_local_station(priv, iwl_bcast_addr, false);
	/*
	 * It is assumed that when station is added more initialization
	 * needs to be done, but for 3945 it is not the case and we can
	 * just release station table access right here.
	 */
	priv->stations[priv->hw_params.bcast_sta_id].used &= ~IWL_STA_UCODE_INPROGRESS;

}
EXPORT_SYMBOL(iwl3945_add_bcast_station);

/**
 * iwl_get_sta_id - Find station's index within station table
 *
 * If new IBSS station, create new entry in station table
 */
int iwl_get_sta_id(struct iwl_priv *priv, struct ieee80211_hdr *hdr)
{
	int sta_id;
	__le16 fc = hdr->frame_control;

	/* If this frame is broadcast or management, use broadcast station id */
	if (!ieee80211_is_data(fc) ||  is_multicast_ether_addr(hdr->addr1))
		return priv->hw_params.bcast_sta_id;

	switch (priv->iw_mode) {

	/* If we are a client station in a BSS network, use the special
	 * AP station entry (that's the only station we communicate with) */
	case NL80211_IFTYPE_STATION:
		/*
		 * If addition of station not complete yet, which means
		 * that rate scaling has not been initialized, then return
		 * the broadcast station.
		 */
		if (!(priv->stations[IWL_AP_ID].used & IWL_STA_UCODE_ACTIVE))
			return priv->hw_params.bcast_sta_id;
		return IWL_AP_ID;

	/* If we are an AP, then find the station, or use BCAST */
	case NL80211_IFTYPE_AP:
		sta_id = iwl_find_station(priv, hdr->addr1);
		if (sta_id != IWL_INVALID_STATION)
			return sta_id;
		return priv->hw_params.bcast_sta_id;

	/* If this frame is going out to an IBSS network, find the station,
	 * or create a new station table entry */
	case NL80211_IFTYPE_ADHOC:
		sta_id = iwl_find_station(priv, hdr->addr1);
		if (sta_id != IWL_INVALID_STATION)
			return sta_id;

		IWL_DEBUG_DROP(priv, "Station %pM not in station map. "
			       "Defaulting to broadcast...\n",
			       hdr->addr1);
		iwl_print_hex_dump(priv, IWL_DL_DROP, (u8 *) hdr, sizeof(*hdr));
		return priv->hw_params.bcast_sta_id;

	default:
		IWL_WARN(priv, "Unknown mode of operation: %d\n",
			priv->iw_mode);
		return priv->hw_params.bcast_sta_id;
	}
}
EXPORT_SYMBOL(iwl_get_sta_id);

/**
 * iwl_sta_tx_modify_enable_tid - Enable Tx for this TID in station table
 */
void iwl_sta_tx_modify_enable_tid(struct iwl_priv *priv, int sta_id, int tid)
{
	unsigned long flags;

	/* Remove "disable" flag, to enable Tx for this TID */
	spin_lock_irqsave(&priv->sta_lock, flags);
	priv->stations[sta_id].sta.sta.modify_mask = STA_MODIFY_TID_DISABLE_TX;
	priv->stations[sta_id].sta.tid_disable_tx &= cpu_to_le16(~(1 << tid));
	priv->stations[sta_id].sta.mode = STA_CONTROL_MODIFY_MSK;
	spin_unlock_irqrestore(&priv->sta_lock, flags);

	iwl_send_add_sta(priv, &priv->stations[sta_id].sta, CMD_ASYNC);
}
EXPORT_SYMBOL(iwl_sta_tx_modify_enable_tid);

int iwl_sta_rx_agg_start(struct iwl_priv *priv,
			 const u8 *addr, int tid, u16 ssn)
{
	unsigned long flags;
	int sta_id;

	sta_id = iwl_find_station(priv, addr);
	if (sta_id == IWL_INVALID_STATION)
		return -ENXIO;

	spin_lock_irqsave(&priv->sta_lock, flags);
	priv->stations[sta_id].sta.station_flags_msk = 0;
	priv->stations[sta_id].sta.sta.modify_mask = STA_MODIFY_ADDBA_TID_MSK;
	priv->stations[sta_id].sta.add_immediate_ba_tid = (u8)tid;
	priv->stations[sta_id].sta.add_immediate_ba_ssn = cpu_to_le16(ssn);
	priv->stations[sta_id].sta.mode = STA_CONTROL_MODIFY_MSK;
	spin_unlock_irqrestore(&priv->sta_lock, flags);

	return iwl_send_add_sta(priv, &priv->stations[sta_id].sta,
					CMD_ASYNC);
}
EXPORT_SYMBOL(iwl_sta_rx_agg_start);

int iwl_sta_rx_agg_stop(struct iwl_priv *priv, const u8 *addr, int tid)
{
	unsigned long flags;
	int sta_id;

	sta_id = iwl_find_station(priv, addr);
	if (sta_id == IWL_INVALID_STATION) {
		IWL_ERR(priv, "Invalid station for AGG tid %d\n", tid);
		return -ENXIO;
	}

	spin_lock_irqsave(&priv->sta_lock, flags);
	priv->stations[sta_id].sta.station_flags_msk = 0;
	priv->stations[sta_id].sta.sta.modify_mask = STA_MODIFY_DELBA_TID_MSK;
	priv->stations[sta_id].sta.remove_immediate_ba_tid = (u8)tid;
	priv->stations[sta_id].sta.mode = STA_CONTROL_MODIFY_MSK;
	spin_unlock_irqrestore(&priv->sta_lock, flags);

	return iwl_send_add_sta(priv, &priv->stations[sta_id].sta,
					CMD_ASYNC);
}
EXPORT_SYMBOL(iwl_sta_rx_agg_stop);

void iwl_sta_modify_ps_wake(struct iwl_priv *priv, int sta_id)
{
	unsigned long flags;

	spin_lock_irqsave(&priv->sta_lock, flags);
	priv->stations[sta_id].sta.station_flags &= ~STA_FLG_PWR_SAVE_MSK;
	priv->stations[sta_id].sta.station_flags_msk = STA_FLG_PWR_SAVE_MSK;
	priv->stations[sta_id].sta.sta.modify_mask = 0;
	priv->stations[sta_id].sta.sleep_tx_count = 0;
	priv->stations[sta_id].sta.mode = STA_CONTROL_MODIFY_MSK;
	spin_unlock_irqrestore(&priv->sta_lock, flags);

	iwl_send_add_sta(priv, &priv->stations[sta_id].sta, CMD_ASYNC);
}
EXPORT_SYMBOL(iwl_sta_modify_ps_wake);

void iwl_sta_modify_sleep_tx_count(struct iwl_priv *priv, int sta_id, int cnt)
{
	unsigned long flags;

	spin_lock_irqsave(&priv->sta_lock, flags);
	priv->stations[sta_id].sta.station_flags |= STA_FLG_PWR_SAVE_MSK;
	priv->stations[sta_id].sta.station_flags_msk = STA_FLG_PWR_SAVE_MSK;
	priv->stations[sta_id].sta.sta.modify_mask =
					STA_MODIFY_SLEEP_TX_COUNT_MSK;
	priv->stations[sta_id].sta.sleep_tx_count = cpu_to_le16(cnt);
	priv->stations[sta_id].sta.mode = STA_CONTROL_MODIFY_MSK;
	spin_unlock_irqrestore(&priv->sta_lock, flags);

	iwl_send_add_sta(priv, &priv->stations[sta_id].sta, CMD_ASYNC);
}
<<<<<<< HEAD
=======
EXPORT_SYMBOL(iwl_sta_modify_sleep_tx_count);
>>>>>>> a5e944f1

int iwl_mac_sta_remove(struct ieee80211_hw *hw,
			       struct ieee80211_vif *vif,
			       struct ieee80211_sta *sta)
{
	int ret;
	struct iwl_priv *priv = hw->priv;
	IWL_DEBUG_INFO(priv, "received request to remove station %pM\n",
			sta->addr);
	ret = iwl_remove_station(priv, sta);
	if (ret)
		IWL_ERR(priv, "Error removing station %pM\n",
			sta->addr);
	return ret;
}
EXPORT_SYMBOL(iwl_mac_sta_remove);<|MERGE_RESOLUTION|>--- conflicted
+++ resolved
@@ -71,11 +71,7 @@
 	    (!(priv->stations[ret].used & IWL_STA_UCODE_ACTIVE) ||
 	     ((priv->stations[ret].used & IWL_STA_UCODE_ACTIVE) &&
 	      (priv->stations[ret].used & IWL_STA_UCODE_INPROGRESS)))) {
-<<<<<<< HEAD
-		IWL_ERR(priv, "Requested station info for sta %d before ready. \n",
-=======
 		IWL_ERR(priv, "Requested station info for sta %d before ready.\n",
->>>>>>> a5e944f1
 			ret);
 		ret = IWL_INVALID_STATION;
 	}
@@ -198,11 +194,7 @@
 		.flags = flags,
 		.data = data,
 	};
-<<<<<<< HEAD
-	u8 sta_id = sta->sta.sta_id;
-=======
 	u8 sta_id __maybe_unused = sta->sta.sta_id;
->>>>>>> a5e944f1
 
 	IWL_DEBUG_INFO(priv, "Adding sta %u (%pM) %ssynchronously\n",
 		       sta_id, sta->sta.addr, flags & CMD_ASYNC ?  "a" : "");
@@ -433,10 +425,7 @@
 		.reserved1 = 0,
 	};
 	u32 rate_flags;
-<<<<<<< HEAD
-=======
 	int ret = 0;
->>>>>>> a5e944f1
 
 	/* Set up the rate scaling to start at selected rate, fall back
 	 * all the way down to 1M in IEEE order, and then spin on 1M */
@@ -470,15 +459,10 @@
 	/* Update the rate scaling for control frame Tx to AP */
 	link_cmd.sta_id = is_ap ? IWL_AP_ID : priv->hw_params.bcast_sta_id;
 
-<<<<<<< HEAD
-	iwl_send_cmd_pdu(priv, REPLY_TX_LINK_QUALITY_CMD,
-			       sizeof(link_cmd), &link_cmd);
-=======
 	ret = iwl_send_cmd_pdu(priv, REPLY_TX_LINK_QUALITY_CMD,
 			       sizeof(link_cmd), &link_cmd);
 	if (ret)
 		IWL_ERR(priv, "REPLY_TX_LINK_QUALITY_CMD failed (%d)\n", ret);
->>>>>>> a5e944f1
 }
 
 /*
@@ -590,11 +574,7 @@
 
 	if (!iwl_is_ready(priv)) {
 		IWL_DEBUG_INFO(priv,
-<<<<<<< HEAD
-			"Unable to remove station %pM, device not ready. \n",
-=======
 			"Unable to remove station %pM, device not ready.\n",
->>>>>>> a5e944f1
 			sta->addr);
 		/*
 		 * It is typical for stations to be removed when we are
@@ -691,18 +671,13 @@
 	} else {
 		for (i = 0; i < priv->hw_params.max_stations; i++) {
 			if (priv->stations[i].used & IWL_STA_UCODE_ACTIVE) {
-<<<<<<< HEAD
-				IWL_DEBUG_INFO(priv, "Clearing ucode active for station %d \n", i);
-=======
 				IWL_DEBUG_INFO(priv, "Clearing ucode active for station %d\n", i);
->>>>>>> a5e944f1
 				priv->stations[i].used &= ~IWL_STA_UCODE_ACTIVE;
 				cleared = true;
 			}
 		}
 	}
 	spin_unlock_irqrestore(&priv->sta_lock, flags_spin);
-<<<<<<< HEAD
 
 	if (!cleared)
 		IWL_DEBUG_INFO(priv, "No active stations found to be cleared\n");
@@ -767,72 +742,6 @@
 		}
 	}
 
-=======
-
-	if (!cleared)
-		IWL_DEBUG_INFO(priv, "No active stations found to be cleared\n");
-}
-EXPORT_SYMBOL(iwl_clear_ucode_stations);
-
-/**
- * iwl_restore_stations() - Restore driver known stations to device
- *
- * All stations considered active by driver, but not present in ucode, is
- * restored.
- *
- * Function sleeps.
- */
-void iwl_restore_stations(struct iwl_priv *priv)
-{
-	struct iwl_station_entry *station;
-	unsigned long flags_spin;
-	int i;
-	bool found = false;
-	int ret;
-
-	if (!iwl_is_ready(priv)) {
-		IWL_DEBUG_INFO(priv, "Not ready yet, not restoring any stations.\n");
-		return;
-	}
-
-	IWL_DEBUG_ASSOC(priv, "Restoring all known stations ... start.\n");
-	spin_lock_irqsave(&priv->sta_lock, flags_spin);
-	for (i = 0; i < priv->hw_params.max_stations; i++) {
-		if ((priv->stations[i].used & IWL_STA_DRIVER_ACTIVE) &&
-			    !(priv->stations[i].used & IWL_STA_UCODE_ACTIVE)) {
-			IWL_DEBUG_ASSOC(priv, "Restoring sta %pM\n",
-					priv->stations[i].sta.sta.addr);
-			priv->stations[i].sta.mode = 0;
-			priv->stations[i].used |= IWL_STA_UCODE_INPROGRESS;
-			found = true;
-		}
-	}
-
-	for (i = 0; i < priv->hw_params.max_stations; i++) {
-		if ((priv->stations[i].used & IWL_STA_UCODE_INPROGRESS)) {
-			spin_unlock_irqrestore(&priv->sta_lock, flags_spin);
-			station = &priv->stations[i];
-			ret = iwl_send_add_sta(priv, &priv->stations[i].sta, CMD_SYNC);
-			if (ret) {
-				IWL_ERR(priv, "Adding station %pM failed.\n",
-					station->sta.sta.addr);
-				spin_lock_irqsave(&priv->sta_lock, flags_spin);
-				priv->stations[i].used &= ~IWL_STA_DRIVER_ACTIVE;
-				priv->stations[i].used &= ~IWL_STA_UCODE_INPROGRESS;
-				spin_unlock_irqrestore(&priv->sta_lock, flags_spin);
-			}
-			/*
-			 * Rate scaling has already been initialized, send
-			 * current LQ command
-			 */
-			if (station->lq)
-				iwl_send_lq_cmd(priv, station->lq, CMD_SYNC, true);
-			spin_lock_irqsave(&priv->sta_lock, flags_spin);
-			priv->stations[i].used &= ~IWL_STA_UCODE_INPROGRESS;
-		}
-	}
-
->>>>>>> a5e944f1
 	spin_unlock_irqrestore(&priv->sta_lock, flags_spin);
 	if (!found)
 		IWL_DEBUG_INFO(priv, "Restoring all known stations .... no stations to be restored.\n");
@@ -947,15 +856,6 @@
 	keyconf->hw_key_idx = HW_KEY_DEFAULT;
 	priv->stations[IWL_AP_ID].keyinfo.alg = ALG_WEP;
 
-<<<<<<< HEAD
-	priv->default_wep_key++;
-
-	if (test_and_set_bit(keyconf->keyidx, &priv->ucode_key_table))
-		IWL_ERR(priv, "index %d already used in uCode key table.\n",
-			  keyconf->keyidx);
-
-=======
->>>>>>> a5e944f1
 	priv->wep_keys[keyconf->keyidx].key_size = keyconf->keylen;
 	memcpy(&priv->wep_keys[keyconf->keyidx].key, &keyconf->key,
 							keyconf->keylen);
@@ -1302,11 +1202,7 @@
 		return ret;
 
 	if (init) {
-<<<<<<< HEAD
-		IWL_DEBUG_INFO(priv, "init LQ command complete, clearing sta addition status for sta %d \n",
-=======
 		IWL_DEBUG_INFO(priv, "init LQ command complete, clearing sta addition status for sta %d\n",
->>>>>>> a5e944f1
 			       lq->sta_id);
 		spin_lock_irqsave(&priv->sta_lock, flags_spin);
 		priv->stations[lq->sta_id].used &= ~IWL_STA_UCODE_INPROGRESS;
@@ -1494,10 +1390,7 @@
 
 	iwl_send_add_sta(priv, &priv->stations[sta_id].sta, CMD_ASYNC);
 }
-<<<<<<< HEAD
-=======
 EXPORT_SYMBOL(iwl_sta_modify_sleep_tx_count);
->>>>>>> a5e944f1
 
 int iwl_mac_sta_remove(struct ieee80211_hw *hw,
 			       struct ieee80211_vif *vif,
