// SPDX-License-Identifier: GPL-2.0 OR Linux-OpenIB
/* Copyright (c) 2019 Mellanox Technologies. */

#include <linux/interrupt.h>
#include <linux/notifier.h>
#include <linux/module.h>
#include <linux/mlx5/driver.h>
#include "mlx5_core.h"
#include "mlx5_irq.h"
#include "lib/sf.h"
#ifdef CONFIG_RFS_ACCEL
#include <linux/cpu_rmap.h>
#endif

#define MLX5_MAX_IRQ_NAME (32)
/* max irq_index is 255. three chars */
#define MLX5_MAX_IRQ_IDX_CHARS (3)

#define MLX5_SFS_PER_CTRL_IRQ 64
#define MLX5_IRQ_CTRL_SF_MAX 8
/* min num of vectors for SFs to be enabled */
#define MLX5_IRQ_VEC_COMP_BASE_SF 2

#define MLX5_EQ_SHARE_IRQ_MAX_COMP (8)
#define MLX5_EQ_SHARE_IRQ_MAX_CTRL (UINT_MAX)
#define MLX5_EQ_SHARE_IRQ_MIN_COMP (1)
#define MLX5_EQ_SHARE_IRQ_MIN_CTRL (4)
#define MLX5_EQ_REFS_PER_IRQ (2)

struct mlx5_irq {
	struct atomic_notifier_head nh;
	cpumask_var_t mask;
	char name[MLX5_MAX_IRQ_NAME];
	struct mlx5_irq_pool *pool;
	int refcount;
	u32 index;
	int irqn;
};

struct mlx5_irq_pool {
	char name[MLX5_MAX_IRQ_NAME - MLX5_MAX_IRQ_IDX_CHARS];
	struct xa_limit xa_num_irqs;
	struct mutex lock; /* sync IRQs creations */
	struct xarray irqs;
	u32 max_threshold;
	u32 min_threshold;
	struct mlx5_core_dev *dev;
};

struct mlx5_irq_table {
	struct mlx5_irq_pool *pf_pool;
	struct mlx5_irq_pool *sf_ctrl_pool;
	struct mlx5_irq_pool *sf_comp_pool;
};

/**
 * mlx5_get_default_msix_vec_count - Get the default number of MSI-X vectors
 *                                   to be ssigned to each VF.
 * @dev: PF to work on
 * @num_vfs: Number of enabled VFs
 */
int mlx5_get_default_msix_vec_count(struct mlx5_core_dev *dev, int num_vfs)
{
	int num_vf_msix, min_msix, max_msix;

	num_vf_msix = MLX5_CAP_GEN_MAX(dev, num_total_dynamic_vf_msix);
	if (!num_vf_msix)
		return 0;

	min_msix = MLX5_CAP_GEN(dev, min_dynamic_vf_msix_table_size);
	max_msix = MLX5_CAP_GEN(dev, max_dynamic_vf_msix_table_size);

	/* Limit maximum number of MSI-X vectors so the default configuration
	 * has some available in the pool. This will allow the user to increase
	 * the number of vectors in a VF without having to first size-down other
	 * VFs.
	 */
	return max(min(num_vf_msix / num_vfs, max_msix / 2), min_msix);
}

/**
 * mlx5_set_msix_vec_count - Set dynamically allocated MSI-X on the VF
 * @dev: PF to work on
 * @function_id: Internal PCI VF function IDd
 * @msix_vec_count: Number of MSI-X vectors to set
 */
int mlx5_set_msix_vec_count(struct mlx5_core_dev *dev, int function_id,
			    int msix_vec_count)
{
	int query_sz = MLX5_ST_SZ_BYTES(query_hca_cap_out);
	int set_sz = MLX5_ST_SZ_BYTES(set_hca_cap_in);
	void *hca_cap = NULL, *query_cap = NULL, *cap;
	int num_vf_msix, min_msix, max_msix;
	int ret;

	num_vf_msix = MLX5_CAP_GEN_MAX(dev, num_total_dynamic_vf_msix);
	if (!num_vf_msix)
		return 0;

	if (!MLX5_CAP_GEN(dev, vport_group_manager) || !mlx5_core_is_pf(dev))
		return -EOPNOTSUPP;

	min_msix = MLX5_CAP_GEN(dev, min_dynamic_vf_msix_table_size);
	max_msix = MLX5_CAP_GEN(dev, max_dynamic_vf_msix_table_size);

	if (msix_vec_count < min_msix)
		return -EINVAL;

	if (msix_vec_count > max_msix)
		return -EOVERFLOW;

	query_cap = kzalloc(query_sz, GFP_KERNEL);
	hca_cap = kzalloc(set_sz, GFP_KERNEL);
	if (!hca_cap || !query_cap) {
		ret = -ENOMEM;
		goto out;
	}

	ret = mlx5_vport_get_other_func_cap(dev, function_id, query_cap);
	if (ret)
		goto out;

	cap = MLX5_ADDR_OF(set_hca_cap_in, hca_cap, capability);
	memcpy(cap, MLX5_ADDR_OF(query_hca_cap_out, query_cap, capability),
	       MLX5_UN_SZ_BYTES(hca_cap_union));
	MLX5_SET(cmd_hca_cap, cap, dynamic_msix_table_size, msix_vec_count);

	MLX5_SET(set_hca_cap_in, hca_cap, opcode, MLX5_CMD_OP_SET_HCA_CAP);
	MLX5_SET(set_hca_cap_in, hca_cap, other_function, 1);
	MLX5_SET(set_hca_cap_in, hca_cap, function_id, function_id);

	MLX5_SET(set_hca_cap_in, hca_cap, op_mod,
		 MLX5_SET_HCA_CAP_OP_MOD_GENERAL_DEVICE << 1);
	ret = mlx5_cmd_exec_in(dev, set_hca_cap, hca_cap);
out:
	kfree(hca_cap);
	kfree(query_cap);
	return ret;
}

static void irq_release(struct mlx5_irq *irq)
{
	struct mlx5_irq_pool *pool = irq->pool;

	xa_erase(&pool->irqs, irq->index);
	/* free_irq requires that affinity and rmap will be cleared
	 * before calling it. This is why there is asymmetry with set_rmap
	 * which should be called after alloc_irq but before request_irq.
	 */
	irq_set_affinity_hint(irq->irqn, NULL);
	free_cpumask_var(irq->mask);
	free_irq(irq->irqn, &irq->nh);
	kfree(irq);
}

static void irq_put(struct mlx5_irq *irq)
{
	struct mlx5_irq_pool *pool = irq->pool;

	mutex_lock(&pool->lock);
	irq->refcount--;
	if (!irq->refcount)
		irq_release(irq);
	mutex_unlock(&pool->lock);
}

static int irq_get_locked(struct mlx5_irq *irq)
{
	lockdep_assert_held(&irq->pool->lock);
	if (WARN_ON_ONCE(!irq->refcount))
		return 0;
	irq->refcount++;
	return 1;
}

static int irq_get(struct mlx5_irq *irq)
{
	int err;

	mutex_lock(&irq->pool->lock);
	err = irq_get_locked(irq);
	mutex_unlock(&irq->pool->lock);
	return err;
}

static irqreturn_t irq_int_handler(int irq, void *nh)
{
	atomic_notifier_call_chain(nh, 0, NULL);
	return IRQ_HANDLED;
}

static void irq_sf_set_name(struct mlx5_irq_pool *pool, char *name, int vecidx)
{
	snprintf(name, MLX5_MAX_IRQ_NAME, "%s%d", pool->name, vecidx);
}

static void irq_set_name(char *name, int vecidx)
{
	if (vecidx == 0) {
		snprintf(name, MLX5_MAX_IRQ_NAME, "mlx5_async%d", vecidx);
		return;
	}

	snprintf(name, MLX5_MAX_IRQ_NAME, "mlx5_comp%d",
		 vecidx - MLX5_IRQ_VEC_COMP_BASE);
}

static struct mlx5_irq *irq_request(struct mlx5_irq_pool *pool, int i)
{
	struct mlx5_core_dev *dev = pool->dev;
	char name[MLX5_MAX_IRQ_NAME];
	struct mlx5_irq *irq;
	int err;

	irq = kzalloc(sizeof(*irq), GFP_KERNEL);
	if (!irq)
		return ERR_PTR(-ENOMEM);
	irq->irqn = pci_irq_vector(dev->pdev, i);
	if (!pool->name[0])
		irq_set_name(name, i);
	else
		irq_sf_set_name(pool, name, i);
	ATOMIC_INIT_NOTIFIER_HEAD(&irq->nh);
	snprintf(irq->name, MLX5_MAX_IRQ_NAME,
		 "%s@pci:%s", name, pci_name(dev->pdev));
	err = request_irq(irq->irqn, irq_int_handler, 0, irq->name,
			  &irq->nh);
	if (err) {
		mlx5_core_err(dev, "Failed to request irq. err = %d\n", err);
		goto err_req_irq;
	}
	if (!zalloc_cpumask_var(&irq->mask, GFP_KERNEL)) {
		mlx5_core_warn(dev, "zalloc_cpumask_var failed\n");
		err = -ENOMEM;
		goto err_cpumask;
	}
<<<<<<< HEAD
	irq->refcount = 1;
=======
	irq->pool = pool;
	kref_init(&irq->kref);
>>>>>>> f8e6dfc6
	irq->index = i;
	err = xa_err(xa_store(&pool->irqs, irq->index, irq, GFP_KERNEL));
	if (err) {
		mlx5_core_err(dev, "Failed to alloc xa entry for irq(%u). err = %d\n",
			      irq->index, err);
		goto err_xa;
	}
	return irq;
err_xa:
	free_cpumask_var(irq->mask);
err_cpumask:
	free_irq(irq->irqn, &irq->nh);
err_req_irq:
	kfree(irq);
	return ERR_PTR(err);
}

int mlx5_irq_attach_nb(struct mlx5_irq *irq, struct notifier_block *nb)
{
	int ret;

	ret = irq_get(irq);
	if (!ret)
		/* Something very bad happens here, we are enabling EQ
		 * on non-existing IRQ.
		 */
		return -ENOENT;
	ret = atomic_notifier_chain_register(&irq->nh, nb);
	if (ret)
		irq_put(irq);
	return ret;
}

int mlx5_irq_detach_nb(struct mlx5_irq *irq, struct notifier_block *nb)
{
	int err = 0;

	err = atomic_notifier_chain_unregister(&irq->nh, nb);
	irq_put(irq);
	return err;
}

struct cpumask *mlx5_irq_get_affinity_mask(struct mlx5_irq *irq)
{
	return irq->mask;
}

int mlx5_irq_get_index(struct mlx5_irq *irq)
{
	return irq->index;
}

/* irq_pool API */

/* creating an irq from irq_pool */
static struct mlx5_irq *irq_pool_create_irq(struct mlx5_irq_pool *pool,
					    struct cpumask *affinity)
{
	struct mlx5_irq *irq;
	u32 irq_index;
	int err;

	err = xa_alloc(&pool->irqs, &irq_index, NULL, pool->xa_num_irqs,
		       GFP_KERNEL);
	if (err)
		return ERR_PTR(err);
	irq = irq_request(pool, irq_index);
	if (IS_ERR(irq))
		return irq;
	cpumask_copy(irq->mask, affinity);
	irq_set_affinity_hint(irq->irqn, irq->mask);
	return irq;
}

/* looking for the irq with the smallest refcount and the same affinity */
static struct mlx5_irq *irq_pool_find_least_loaded(struct mlx5_irq_pool *pool,
						   struct cpumask *affinity)
{
	int start = pool->xa_num_irqs.min;
	int end = pool->xa_num_irqs.max;
	struct mlx5_irq *irq = NULL;
	struct mlx5_irq *iter;
	unsigned long index;

	lockdep_assert_held(&pool->lock);
	xa_for_each_range(&pool->irqs, index, iter, start, end) {
		if (!cpumask_equal(iter->mask, affinity))
			continue;
		if (iter->refcount < pool->min_threshold)
			return iter;
		if (!irq || iter->refcount < irq->refcount)
			irq = iter;
	}
	return irq;
}

/* requesting an irq from a given pool according to given affinity */
static struct mlx5_irq *irq_pool_request_affinity(struct mlx5_irq_pool *pool,
						  struct cpumask *affinity)
{
	struct mlx5_irq *least_loaded_irq, *new_irq;

	mutex_lock(&pool->lock);
	least_loaded_irq = irq_pool_find_least_loaded(pool, affinity);
	if (least_loaded_irq &&
	    least_loaded_irq->refcount < pool->min_threshold)
		goto out;
	new_irq = irq_pool_create_irq(pool, affinity);
	if (IS_ERR(new_irq)) {
		if (!least_loaded_irq) {
			mlx5_core_err(pool->dev, "Didn't find IRQ for cpu = %u\n",
				      cpumask_first(affinity));
			mutex_unlock(&pool->lock);
			return new_irq;
		}
		/* We failed to create a new IRQ for the requested affinity,
		 * sharing existing IRQ.
		 */
		goto out;
	}
	least_loaded_irq = new_irq;
	goto unlock;
out:
	irq_get_locked(least_loaded_irq);
	if (least_loaded_irq->refcount > pool->max_threshold)
		mlx5_core_dbg(pool->dev, "IRQ %u overloaded, pool_name: %s, %u EQs on this irq\n",
			      least_loaded_irq->irqn, pool->name,
			      least_loaded_irq->refcount / MLX5_EQ_REFS_PER_IRQ);
unlock:
	mutex_unlock(&pool->lock);
	return least_loaded_irq;
}

/* requesting an irq from a given pool according to given index */
static struct mlx5_irq *
irq_pool_request_vector(struct mlx5_irq_pool *pool, int vecidx,
			struct cpumask *affinity)
{
	struct mlx5_irq *irq;

	mutex_lock(&pool->lock);
	irq = xa_load(&pool->irqs, vecidx);
	if (irq) {
		irq_get_locked(irq);
		goto unlock;
	}
	irq = irq_request(pool, vecidx);
	if (IS_ERR(irq) || !affinity)
		goto unlock;
	cpumask_copy(irq->mask, affinity);
	irq_set_affinity_hint(irq->irqn, irq->mask);
unlock:
	mutex_unlock(&pool->lock);
	return irq;
}

static struct mlx5_irq_pool *find_sf_irq_pool(struct mlx5_irq_table *irq_table,
					      int i, struct cpumask *affinity)
{
	if (cpumask_empty(affinity) && i == MLX5_IRQ_EQ_CTRL)
		return irq_table->sf_ctrl_pool;
	return irq_table->sf_comp_pool;
}

/**
 * mlx5_irq_release - release an IRQ back to the system.
 * @irq: irq to be released.
 */
void mlx5_irq_release(struct mlx5_irq *irq)
{
	synchronize_irq(irq->irqn);
	irq_put(irq);
}

/**
 * mlx5_irq_request - request an IRQ for mlx5 device.
 * @dev: mlx5 device that requesting the IRQ.
 * @vecidx: vector index of the IRQ. This argument is ignore if affinity is
 * provided.
 * @affinity: cpumask requested for this IRQ.
 *
 * This function returns a pointer to IRQ, or ERR_PTR in case of error.
 */
struct mlx5_irq *mlx5_irq_request(struct mlx5_core_dev *dev, u16 vecidx,
				  struct cpumask *affinity)
{
	struct mlx5_irq_table *irq_table = mlx5_irq_table_get(dev);
	struct mlx5_irq_pool *pool;
	struct mlx5_irq *irq;

	if (mlx5_core_is_sf(dev)) {
		pool = find_sf_irq_pool(irq_table, vecidx, affinity);
		if (!pool)
			/* we don't have IRQs for SFs, using the PF IRQs */
			goto pf_irq;
		if (cpumask_empty(affinity) && !strcmp(pool->name, "mlx5_sf_comp"))
			/* In case an SF user request IRQ with vecidx */
			irq = irq_pool_request_vector(pool, vecidx, NULL);
		else
			irq = irq_pool_request_affinity(pool, affinity);
		goto out;
	}
pf_irq:
	pool = irq_table->pf_pool;
	irq = irq_pool_request_vector(pool, vecidx, affinity);
out:
	if (IS_ERR(irq))
		return irq;
	mlx5_core_dbg(dev, "irq %u mapped to cpu %*pbl, %u EQs on this irq\n",
		      irq->irqn, cpumask_pr_args(affinity),
		      irq->refcount / MLX5_EQ_REFS_PER_IRQ);
	return irq;
}

static struct mlx5_irq_pool *
irq_pool_alloc(struct mlx5_core_dev *dev, int start, int size, char *name,
	       u32 min_threshold, u32 max_threshold)
{
	struct mlx5_irq_pool *pool = kvzalloc(sizeof(*pool), GFP_KERNEL);

	if (!pool)
		return ERR_PTR(-ENOMEM);
	pool->dev = dev;
	mutex_init(&pool->lock);
	xa_init_flags(&pool->irqs, XA_FLAGS_ALLOC);
	pool->xa_num_irqs.min = start;
	pool->xa_num_irqs.max = start + size - 1;
	if (name)
		snprintf(pool->name, MLX5_MAX_IRQ_NAME - MLX5_MAX_IRQ_IDX_CHARS,
			 name);
	pool->min_threshold = min_threshold * MLX5_EQ_REFS_PER_IRQ;
	pool->max_threshold = max_threshold * MLX5_EQ_REFS_PER_IRQ;
	mlx5_core_dbg(dev, "pool->name = %s, pool->size = %d, pool->start = %d",
		      name, size, start);
	return pool;
}

static void irq_pool_free(struct mlx5_irq_pool *pool)
{
	struct mlx5_irq *irq;
	unsigned long index;

	/* There are cases in which we are destrying the irq_table before
	 * freeing all the IRQs, fast teardown for example. Hence, free the irqs
	 * which might not have been freed.
	 */
	xa_for_each(&pool->irqs, index, irq)
		irq_release(irq);
	xa_destroy(&pool->irqs);
	mutex_destroy(&pool->lock);
	kvfree(pool);
}

static int irq_pools_init(struct mlx5_core_dev *dev, int sf_vec, int pf_vec)
{
	struct mlx5_irq_table *table = dev->priv.irq_table;
	int num_sf_ctrl_by_msix;
	int num_sf_ctrl_by_sfs;
	int num_sf_ctrl;
	int err;

	/* init pf_pool */
	table->pf_pool = irq_pool_alloc(dev, 0, pf_vec, NULL,
					MLX5_EQ_SHARE_IRQ_MIN_COMP,
					MLX5_EQ_SHARE_IRQ_MAX_COMP);
	if (IS_ERR(table->pf_pool))
		return PTR_ERR(table->pf_pool);
	if (!mlx5_sf_max_functions(dev))
		return 0;
	if (sf_vec < MLX5_IRQ_VEC_COMP_BASE_SF) {
		mlx5_core_dbg(dev, "Not enught IRQs for SFs. SF may run at lower performance\n");
		return 0;
	}

	/* init sf_ctrl_pool */
	num_sf_ctrl_by_msix = DIV_ROUND_UP(sf_vec, MLX5_COMP_EQS_PER_SF);
	num_sf_ctrl_by_sfs = DIV_ROUND_UP(mlx5_sf_max_functions(dev),
					  MLX5_SFS_PER_CTRL_IRQ);
	num_sf_ctrl = min_t(int, num_sf_ctrl_by_msix, num_sf_ctrl_by_sfs);
	num_sf_ctrl = min_t(int, MLX5_IRQ_CTRL_SF_MAX, num_sf_ctrl);
	table->sf_ctrl_pool = irq_pool_alloc(dev, pf_vec, num_sf_ctrl,
					     "mlx5_sf_ctrl",
					     MLX5_EQ_SHARE_IRQ_MIN_CTRL,
					     MLX5_EQ_SHARE_IRQ_MAX_CTRL);
	if (IS_ERR(table->sf_ctrl_pool)) {
		err = PTR_ERR(table->sf_ctrl_pool);
		goto err_pf;
	}
	/* init sf_comp_pool */
	table->sf_comp_pool = irq_pool_alloc(dev, pf_vec + num_sf_ctrl,
					     sf_vec - num_sf_ctrl, "mlx5_sf_comp",
					     MLX5_EQ_SHARE_IRQ_MIN_COMP,
					     MLX5_EQ_SHARE_IRQ_MAX_COMP);
	if (IS_ERR(table->sf_comp_pool)) {
		err = PTR_ERR(table->sf_comp_pool);
		goto err_sf_ctrl;
	}
	return 0;
err_sf_ctrl:
	irq_pool_free(table->sf_ctrl_pool);
err_pf:
	irq_pool_free(table->pf_pool);
	return err;
}

static void irq_pools_destroy(struct mlx5_irq_table *table)
{
	if (table->sf_ctrl_pool) {
		irq_pool_free(table->sf_comp_pool);
		irq_pool_free(table->sf_ctrl_pool);
	}
	irq_pool_free(table->pf_pool);
}

/* irq_table API */

int mlx5_irq_table_init(struct mlx5_core_dev *dev)
{
	struct mlx5_irq_table *irq_table;

	if (mlx5_core_is_sf(dev))
		return 0;

	irq_table = kvzalloc(sizeof(*irq_table), GFP_KERNEL);
	if (!irq_table)
		return -ENOMEM;

	dev->priv.irq_table = irq_table;
	return 0;
}

void mlx5_irq_table_cleanup(struct mlx5_core_dev *dev)
{
	if (mlx5_core_is_sf(dev))
		return;

	kvfree(dev->priv.irq_table);
}

int mlx5_irq_table_get_num_comp(struct mlx5_irq_table *table)
{
	return table->pf_pool->xa_num_irqs.max - table->pf_pool->xa_num_irqs.min;
}

int mlx5_irq_table_create(struct mlx5_core_dev *dev)
{
	int num_eqs = MLX5_CAP_GEN(dev, max_num_eqs) ?
		      MLX5_CAP_GEN(dev, max_num_eqs) :
		      1 << MLX5_CAP_GEN(dev, log_max_eq);
	int total_vec;
	int pf_vec;
	int err;

	if (mlx5_core_is_sf(dev))
		return 0;

	pf_vec = MLX5_CAP_GEN(dev, num_ports) * num_online_cpus() +
		 MLX5_IRQ_VEC_COMP_BASE;
	pf_vec = min_t(int, pf_vec, num_eqs);
	if (pf_vec <= MLX5_IRQ_VEC_COMP_BASE)
		return -ENOMEM;

	total_vec = pf_vec;
	if (mlx5_sf_max_functions(dev))
		total_vec += MLX5_IRQ_CTRL_SF_MAX +
			MLX5_COMP_EQS_PER_SF * mlx5_sf_max_functions(dev);

	total_vec = pci_alloc_irq_vectors(dev->pdev, MLX5_IRQ_VEC_COMP_BASE + 1,
					  total_vec, PCI_IRQ_MSIX);
	if (total_vec < 0)
		return total_vec;
	pf_vec = min(pf_vec, total_vec);

	err = irq_pools_init(dev, total_vec - pf_vec, pf_vec);
	if (err)
		pci_free_irq_vectors(dev->pdev);

	return err;
}

void mlx5_irq_table_destroy(struct mlx5_core_dev *dev)
{
	struct mlx5_irq_table *table = dev->priv.irq_table;

	if (mlx5_core_is_sf(dev))
		return;

	/* There are cases where IRQs still will be in used when we reaching
	 * to here. Hence, making sure all the irqs are released.
	 */
	irq_pools_destroy(table);
	pci_free_irq_vectors(dev->pdev);
}

int mlx5_irq_table_get_sfs_vec(struct mlx5_irq_table *table)
{
	if (table->sf_comp_pool)
		return table->sf_comp_pool->xa_num_irqs.max -
			table->sf_comp_pool->xa_num_irqs.min + 1;
	else
		return mlx5_irq_table_get_num_comp(table);
}

struct mlx5_irq_table *mlx5_irq_table_get(struct mlx5_core_dev *dev)
{
#ifdef CONFIG_MLX5_SF
	if (mlx5_core_is_sf(dev))
		return dev->priv.parent_mdev->priv.irq_table;
#endif
	return dev->priv.irq_table;
}<|MERGE_RESOLUTION|>--- conflicted
+++ resolved
@@ -234,12 +234,8 @@
 		err = -ENOMEM;
 		goto err_cpumask;
 	}
-<<<<<<< HEAD
+	irq->pool = pool;
 	irq->refcount = 1;
-=======
-	irq->pool = pool;
-	kref_init(&irq->kref);
->>>>>>> f8e6dfc6
 	irq->index = i;
 	err = xa_err(xa_store(&pool->irqs, irq->index, irq, GFP_KERNEL));
 	if (err) {
