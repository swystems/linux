// SPDX-License-Identifier: GPL-2.0

/*
 * Copyright 2016-2022 HabanaLabs, Ltd.
 * All Rights Reserved.
 */

#define pr_fmt(fmt)			"habanalabs: " fmt

#include <uapi/misc/habanalabs.h>
#include "habanalabs.h"

#include <linux/pci.h>
#include <linux/hwmon.h>

#define HL_RESET_DELAY_USEC		10000	/* 10ms */

<<<<<<< HEAD
=======
/*
 * hl_set_dram_bar- sets the bar to allow later access to address
 *
 * @hdev: pointer to habanalabs device structure
 * @addr: the address the caller wants to access.
 *
 * @return: the old BAR base address on success, U64_MAX for failure.
 *	    The caller should set it back to the old address after use.
 *
 * In case the bar space does not cover the whole address space,
 * the bar base address should be set to allow access to a given address.
 * This function can be called also if the bar doesn't need to be set,
 * in that case it just won't change the base.
 */
static uint64_t hl_set_dram_bar(struct hl_device *hdev, u64 addr)
{
	struct asic_fixed_properties *prop = &hdev->asic_prop;
	u64 bar_base_addr;

	bar_base_addr = addr & ~(prop->dram_pci_bar_size - 0x1ull);

	return hdev->asic_funcs->set_dram_bar_base(hdev, bar_base_addr);
}


static int hl_access_sram_dram_region(struct hl_device *hdev, u64 addr, u64 *val,
	enum debugfs_access_type acc_type, enum pci_region region_type)
{
	struct pci_mem_region *region = &hdev->pci_mem_region[region_type];
	u64 old_base, rc;

	if (region_type == PCI_REGION_DRAM) {
		old_base = hl_set_dram_bar(hdev, addr);
		if (old_base == U64_MAX)
			return -EIO;
	}

	switch (acc_type) {
	case DEBUGFS_READ8:
		*val = readb(hdev->pcie_bar[region->bar_id] +
			addr - region->region_base + region->offset_in_bar);
		break;
	case DEBUGFS_WRITE8:
		writeb(*val, hdev->pcie_bar[region->bar_id] +
			addr - region->region_base + region->offset_in_bar);
		break;
	case DEBUGFS_READ32:
		*val = readl(hdev->pcie_bar[region->bar_id] +
			addr - region->region_base + region->offset_in_bar);
		break;
	case DEBUGFS_WRITE32:
		writel(*val, hdev->pcie_bar[region->bar_id] +
			addr - region->region_base + region->offset_in_bar);
		break;
	case DEBUGFS_READ64:
		*val = readq(hdev->pcie_bar[region->bar_id] +
			addr - region->region_base + region->offset_in_bar);
		break;
	case DEBUGFS_WRITE64:
		writeq(*val, hdev->pcie_bar[region->bar_id] +
			addr - region->region_base + region->offset_in_bar);
		break;
	}

	if (region_type == PCI_REGION_DRAM) {
		rc = hl_set_dram_bar(hdev, old_base);
		if (rc == U64_MAX)
			return -EIO;
	}

	return 0;
}

int hl_dma_map_sgtable(struct hl_device *hdev, struct sg_table *sgt, enum dma_data_direction dir)
{
	struct asic_fixed_properties *prop = &hdev->asic_prop;
	struct scatterlist *sg;
	int rc, i;

	rc = dma_map_sgtable(&hdev->pdev->dev, sgt, dir, 0);
	if (rc)
		return rc;

	/* Shift to the device's base physical address of host memory if necessary */
	if (prop->device_dma_offset_for_host_access)
		for_each_sgtable_dma_sg(sgt, sg, i)
			sg->dma_address += prop->device_dma_offset_for_host_access;

	return 0;
}

void hl_dma_unmap_sgtable(struct hl_device *hdev, struct sg_table *sgt, enum dma_data_direction dir)
{
	struct asic_fixed_properties *prop = &hdev->asic_prop;
	struct scatterlist *sg;
	int i;

	/* Cancel the device's base physical address of host memory if necessary */
	if (prop->device_dma_offset_for_host_access)
		for_each_sgtable_dma_sg(sgt, sg, i)
			sg->dma_address -= prop->device_dma_offset_for_host_access;

	dma_unmap_sgtable(&hdev->pdev->dev, sgt, dir, 0);
}

/*
 * hl_access_cfg_region - access the config region
 *
 * @hdev: pointer to habanalabs device structure
 * @addr: the address to access
 * @val: the value to write from or read to
 * @acc_type: the type of access (read/write 64/32)
 */
int hl_access_cfg_region(struct hl_device *hdev, u64 addr, u64 *val,
	enum debugfs_access_type acc_type)
{
	struct pci_mem_region *cfg_region = &hdev->pci_mem_region[PCI_REGION_CFG];
	u32 val_h, val_l;

	if (!IS_ALIGNED(addr, sizeof(u32))) {
		dev_err(hdev->dev, "address %#llx not a multiple of %zu\n", addr, sizeof(u32));
		return -EINVAL;
	}

	switch (acc_type) {
	case DEBUGFS_READ32:
		*val = RREG32(addr - cfg_region->region_base);
		break;
	case DEBUGFS_WRITE32:
		WREG32(addr - cfg_region->region_base, *val);
		break;
	case DEBUGFS_READ64:
		val_l = RREG32(addr - cfg_region->region_base);
		val_h = RREG32(addr + sizeof(u32) - cfg_region->region_base);

		*val = (((u64) val_h) << 32) | val_l;
		break;
	case DEBUGFS_WRITE64:
		WREG32(addr - cfg_region->region_base, lower_32_bits(*val));
		WREG32(addr + sizeof(u32) - cfg_region->region_base, upper_32_bits(*val));
		break;
	default:
		dev_err(hdev->dev, "access type %d is not supported\n", acc_type);
		return -EOPNOTSUPP;
	}

	return 0;
}

/*
 * hl_access_dev_mem - access device memory
 *
 * @hdev: pointer to habanalabs device structure
 * @region: the memory region the address belongs to
 * @region_type: the type of the region the address belongs to
 * @addr: the address to access
 * @val: the value to write from or read to
 * @acc_type: the type of access (r/w, 32/64)
 */
int hl_access_dev_mem(struct hl_device *hdev, struct pci_mem_region *region,
		enum pci_region region_type, u64 addr, u64 *val, enum debugfs_access_type acc_type)
{
	switch (region_type) {
	case PCI_REGION_CFG:
		return hl_access_cfg_region(hdev, addr, val, acc_type);
	case PCI_REGION_SRAM:
	case PCI_REGION_DRAM:
		return hl_access_sram_dram_region(hdev, addr, val, acc_type,
			region_type);
	default:
		return -EFAULT;
	}

	return 0;
}

>>>>>>> 88084a3d
enum hl_device_status hl_device_status(struct hl_device *hdev)
{
	enum hl_device_status status;

	if (hdev->reset_info.in_reset)
		status = HL_DEVICE_STATUS_IN_RESET;
	else if (hdev->reset_info.needs_reset)
		status = HL_DEVICE_STATUS_NEEDS_RESET;
	else if (hdev->disabled)
		status = HL_DEVICE_STATUS_MALFUNCTION;
	else if (!hdev->init_done)
		status = HL_DEVICE_STATUS_IN_DEVICE_CREATION;
	else
		status = HL_DEVICE_STATUS_OPERATIONAL;

	return status;
}

bool hl_device_operational(struct hl_device *hdev,
		enum hl_device_status *status)
{
	enum hl_device_status current_status;

	current_status = hl_device_status(hdev);
	if (status)
		*status = current_status;

	switch (current_status) {
	case HL_DEVICE_STATUS_IN_RESET:
	case HL_DEVICE_STATUS_MALFUNCTION:
	case HL_DEVICE_STATUS_NEEDS_RESET:
		return false;
	case HL_DEVICE_STATUS_OPERATIONAL:
	case HL_DEVICE_STATUS_IN_DEVICE_CREATION:
	default:
		return true;
	}
}

static void hpriv_release(struct kref *ref)
{
	u64 idle_mask[HL_BUSY_ENGINES_MASK_EXT_SIZE] = {0};
	bool device_is_idle = true;
	struct hl_fpriv *hpriv;
	struct hl_device *hdev;

	hpriv = container_of(ref, struct hl_fpriv, refcount);

	hdev = hpriv->hdev;

	put_pid(hpriv->taskpid);

	hl_debugfs_remove_file(hpriv);

	mutex_destroy(&hpriv->restore_phase_mutex);

	if ((!hdev->pldm) && (hdev->pdev) &&
			(!hdev->asic_funcs->is_device_idle(hdev,
				idle_mask,
				HL_BUSY_ENGINES_MASK_EXT_SIZE, NULL))) {
		dev_err(hdev->dev,
			"device not idle after user context is closed (0x%llx_%llx)\n",
			idle_mask[1], idle_mask[0]);

		device_is_idle = false;
	}

	/* We need to remove the user from the list to make sure the reset process won't
	 * try to kill the user process. Because, if we got here, it means there are no
	 * more driver/device resources that the user process is occupying so there is
	 * no need to kill it
	 *
	 * However, we can't set the compute_ctx to NULL at this stage. This is to prevent
	 * a race between the release and opening the device again. We don't want to let
	 * a user open the device while there a reset is about to happen.
	 */
	mutex_lock(&hdev->fpriv_list_lock);
	list_del(&hpriv->dev_node);
	mutex_unlock(&hdev->fpriv_list_lock);

	if ((hdev->reset_if_device_not_idle && !device_is_idle)
			|| hdev->reset_upon_device_release)
		hl_device_reset(hdev, HL_DRV_RESET_DEV_RELEASE);

	/* Now we can mark the compute_ctx as not active. Even if a reset is running in a different
	 * thread, we don't care because the in_reset is marked so if a user will try to open
	 * the device it will fail on that, even if compute_ctx is false.
	 */
	mutex_lock(&hdev->fpriv_list_lock);
	hdev->is_compute_ctx_active = false;
	mutex_unlock(&hdev->fpriv_list_lock);

	hdev->compute_ctx_in_release = 0;

	/* release the eventfd */
	if (hpriv->notifier_event.eventfd)
		eventfd_ctx_put(hpriv->notifier_event.eventfd);

	mutex_destroy(&hpriv->notifier_event.lock);

	kfree(hpriv);
}

void hl_hpriv_get(struct hl_fpriv *hpriv)
{
	kref_get(&hpriv->refcount);
}

int hl_hpriv_put(struct hl_fpriv *hpriv)
{
	return kref_put(&hpriv->refcount, hpriv_release);
}

/*
 * hl_device_release - release function for habanalabs device
 *
 * @inode: pointer to inode structure
 * @filp: pointer to file structure
 *
 * Called when process closes an habanalabs device
 */
static int hl_device_release(struct inode *inode, struct file *filp)
{
	struct hl_fpriv *hpriv = filp->private_data;
	struct hl_device *hdev = hpriv->hdev;

	filp->private_data = NULL;

	if (!hdev) {
		pr_crit("Closing FD after device was removed. Memory leak will occur and it is advised to reboot.\n");
		put_pid(hpriv->taskpid);
		return 0;
	}

	/* Each pending user interrupt holds the user's context, hence we
	 * must release them all before calling hl_ctx_mgr_fini().
	 */
	hl_release_pending_user_interrupts(hpriv->hdev);

<<<<<<< HEAD
	hl_cb_mgr_fini(hdev, &hpriv->cb_mgr);
	hl_ts_mgr_fini(hpriv->hdev, &hpriv->ts_mem_mgr);
=======
	hl_mem_mgr_fini(&hpriv->mem_mgr);
>>>>>>> 88084a3d
	hl_ctx_mgr_fini(hdev, &hpriv->ctx_mgr);

	hdev->compute_ctx_in_release = 1;

	if (!hl_hpriv_put(hpriv))
		dev_notice(hdev->dev,
			"User process closed FD but device still in use\n");

	hdev->last_open_session_duration_jif =
		jiffies - hdev->last_successful_open_jif;

	return 0;
}

static int hl_device_release_ctrl(struct inode *inode, struct file *filp)
{
	struct hl_fpriv *hpriv = filp->private_data;
	struct hl_device *hdev = hpriv->hdev;

	filp->private_data = NULL;

	if (!hdev) {
		pr_err("Closing FD after device was removed\n");
		goto out;
	}

	mutex_lock(&hdev->fpriv_ctrl_list_lock);
	list_del(&hpriv->dev_node);
	mutex_unlock(&hdev->fpriv_ctrl_list_lock);
out:
	/* release the eventfd */
	if (hpriv->notifier_event.eventfd)
		eventfd_ctx_put(hpriv->notifier_event.eventfd);

	mutex_destroy(&hpriv->notifier_event.lock);
	put_pid(hpriv->taskpid);

	kfree(hpriv);

	return 0;
}

/*
 * hl_mmap - mmap function for habanalabs device
 *
 * @*filp: pointer to file structure
 * @*vma: pointer to vm_area_struct of the process
 *
 * Called when process does an mmap on habanalabs device. Call the device's mmap
 * function at the end of the common code.
 */
static int hl_mmap(struct file *filp, struct vm_area_struct *vma)
{
	struct hl_fpriv *hpriv = filp->private_data;
	struct hl_device *hdev = hpriv->hdev;
	unsigned long vm_pgoff;

	if (!hdev) {
		pr_err_ratelimited("Trying to mmap after device was removed! Please close FD\n");
		return -ENODEV;
	}

	vm_pgoff = vma->vm_pgoff;

	switch (vm_pgoff & HL_MMAP_TYPE_MASK) {
	case HL_MMAP_TYPE_BLOCK:
		vma->vm_pgoff = HL_MMAP_OFFSET_VALUE_GET(vm_pgoff);
		return hl_hw_block_mmap(hpriv, vma);

<<<<<<< HEAD
	case HL_MMAP_TYPE_TS_BUFF:
		return hl_ts_mmap(hpriv, vma);
=======
	case HL_MMAP_TYPE_CB:
	case HL_MMAP_TYPE_TS_BUFF:
		return hl_mem_mgr_mmap(&hpriv->mem_mgr, vma, NULL);
>>>>>>> 88084a3d
	}

	return -EINVAL;
}

static const struct file_operations hl_ops = {
	.owner = THIS_MODULE,
	.open = hl_device_open,
	.release = hl_device_release,
	.mmap = hl_mmap,
	.unlocked_ioctl = hl_ioctl,
	.compat_ioctl = hl_ioctl
};

static const struct file_operations hl_ctrl_ops = {
	.owner = THIS_MODULE,
	.open = hl_device_open_ctrl,
	.release = hl_device_release_ctrl,
	.unlocked_ioctl = hl_ioctl_control,
	.compat_ioctl = hl_ioctl_control
};

static void device_release_func(struct device *dev)
{
	kfree(dev);
}

/*
 * device_init_cdev - Initialize cdev and device for habanalabs device
 *
 * @hdev: pointer to habanalabs device structure
 * @hclass: pointer to the class object of the device
 * @minor: minor number of the specific device
 * @fpos: file operations to install for this device
 * @name: name of the device as it will appear in the filesystem
 * @cdev: pointer to the char device object that will be initialized
 * @dev: pointer to the device object that will be initialized
 *
 * Initialize a cdev and a Linux device for habanalabs's device.
 */
static int device_init_cdev(struct hl_device *hdev, struct class *hclass,
				int minor, const struct file_operations *fops,
				char *name, struct cdev *cdev,
				struct device **dev)
{
	cdev_init(cdev, fops);
	cdev->owner = THIS_MODULE;

	*dev = kzalloc(sizeof(**dev), GFP_KERNEL);
	if (!*dev)
		return -ENOMEM;

	device_initialize(*dev);
	(*dev)->devt = MKDEV(hdev->major, minor);
	(*dev)->class = hclass;
	(*dev)->release = device_release_func;
	dev_set_drvdata(*dev, hdev);
	dev_set_name(*dev, "%s", name);

	return 0;
}

static int device_cdev_sysfs_add(struct hl_device *hdev)
{
	int rc;

	rc = cdev_device_add(&hdev->cdev, hdev->dev);
	if (rc) {
		dev_err(hdev->dev,
			"failed to add a char device to the system\n");
		return rc;
	}

	rc = cdev_device_add(&hdev->cdev_ctrl, hdev->dev_ctrl);
	if (rc) {
		dev_err(hdev->dev,
			"failed to add a control char device to the system\n");
		goto delete_cdev_device;
	}

	/* hl_sysfs_init() must be done after adding the device to the system */
	rc = hl_sysfs_init(hdev);
	if (rc) {
		dev_err(hdev->dev, "failed to initialize sysfs\n");
		goto delete_ctrl_cdev_device;
	}

	hdev->cdev_sysfs_created = true;

	return 0;

delete_ctrl_cdev_device:
	cdev_device_del(&hdev->cdev_ctrl, hdev->dev_ctrl);
delete_cdev_device:
	cdev_device_del(&hdev->cdev, hdev->dev);
	return rc;
}

static void device_cdev_sysfs_del(struct hl_device *hdev)
{
	if (!hdev->cdev_sysfs_created)
		goto put_devices;

	hl_sysfs_fini(hdev);
	cdev_device_del(&hdev->cdev_ctrl, hdev->dev_ctrl);
	cdev_device_del(&hdev->cdev, hdev->dev);

put_devices:
	put_device(hdev->dev);
	put_device(hdev->dev_ctrl);
}

static void device_hard_reset_pending(struct work_struct *work)
{
	struct hl_device_reset_work *device_reset_work =
		container_of(work, struct hl_device_reset_work, reset_work.work);
	struct hl_device *hdev = device_reset_work->hdev;
	u32 flags;
	int rc;

	flags = device_reset_work->flags | HL_DRV_RESET_FROM_RESET_THR;

	rc = hl_device_reset(hdev, flags);
	if ((rc == -EBUSY) && !hdev->device_fini_pending) {
		dev_info(hdev->dev,
			"Could not reset device. will try again in %u seconds",
			HL_PENDING_RESET_PER_SEC);

		queue_delayed_work(device_reset_work->wq,
			&device_reset_work->reset_work,
			msecs_to_jiffies(HL_PENDING_RESET_PER_SEC * 1000));
	}
}

/*
 * device_early_init - do some early initialization for the habanalabs device
 *
 * @hdev: pointer to habanalabs device structure
 *
 * Install the relevant function pointers and call the early_init function,
 * if such a function exists
 */
static int device_early_init(struct hl_device *hdev)
{
	int i, rc;
	char workq_name[32];

	switch (hdev->asic_type) {
	case ASIC_GOYA:
		goya_set_asic_funcs(hdev);
		strscpy(hdev->asic_name, "GOYA", sizeof(hdev->asic_name));
		break;
	case ASIC_GAUDI:
		gaudi_set_asic_funcs(hdev);
		strscpy(hdev->asic_name, "GAUDI", sizeof(hdev->asic_name));
		break;
	case ASIC_GAUDI_SEC:
		gaudi_set_asic_funcs(hdev);
		strscpy(hdev->asic_name, "GAUDI SEC", sizeof(hdev->asic_name));
		break;
	default:
		dev_err(hdev->dev, "Unrecognized ASIC type %d\n",
			hdev->asic_type);
		return -EINVAL;
	}

	rc = hdev->asic_funcs->early_init(hdev);
	if (rc)
		return rc;

	rc = hl_asid_init(hdev);
	if (rc)
		goto early_fini;

	if (hdev->asic_prop.completion_queues_count) {
		hdev->cq_wq = kcalloc(hdev->asic_prop.completion_queues_count,
				sizeof(*hdev->cq_wq),
				GFP_KERNEL);
		if (!hdev->cq_wq) {
			rc = -ENOMEM;
			goto asid_fini;
		}
	}

	for (i = 0 ; i < hdev->asic_prop.completion_queues_count ; i++) {
		snprintf(workq_name, 32, "hl-free-jobs-%u", (u32) i);
		hdev->cq_wq[i] = create_singlethread_workqueue(workq_name);
		if (hdev->cq_wq[i] == NULL) {
			dev_err(hdev->dev, "Failed to allocate CQ workqueue\n");
			rc = -ENOMEM;
			goto free_cq_wq;
		}
	}

	hdev->eq_wq = alloc_workqueue("hl-events", WQ_UNBOUND, 0);
	if (hdev->eq_wq == NULL) {
		dev_err(hdev->dev, "Failed to allocate EQ workqueue\n");
		rc = -ENOMEM;
		goto free_cq_wq;
	}

	hdev->ts_free_obj_wq = alloc_workqueue("hl-ts-free-obj", WQ_UNBOUND, 0);
	if (!hdev->ts_free_obj_wq) {
		dev_err(hdev->dev,
			"Failed to allocate Timestamp registration free workqueue\n");
		rc = -ENOMEM;
		goto free_eq_wq;
	}

	hdev->pf_wq = alloc_workqueue("hl-prefetch", WQ_UNBOUND, 0);
	if (!hdev->pf_wq) {
		dev_err(hdev->dev, "Failed to allocate MMU prefetch workqueue\n");
		rc = -ENOMEM;
		goto free_ts_free_wq;
	}

	hdev->hl_chip_info = kzalloc(sizeof(struct hwmon_chip_info),
					GFP_KERNEL);
	if (!hdev->hl_chip_info) {
		rc = -ENOMEM;
<<<<<<< HEAD
		goto free_ts_free_wq;
=======
		goto free_pf_wq;
>>>>>>> 88084a3d
	}

	rc = hl_mmu_if_set_funcs(hdev);
	if (rc)
		goto free_chip_info;

	hl_mem_mgr_init(hdev->dev, &hdev->kernel_mem_mgr);

	hdev->device_reset_work.wq =
			create_singlethread_workqueue("hl_device_reset");
	if (!hdev->device_reset_work.wq) {
		rc = -ENOMEM;
		dev_err(hdev->dev, "Failed to create device reset WQ\n");
		goto free_cb_mgr;
	}

	INIT_DELAYED_WORK(&hdev->device_reset_work.reset_work,
			device_hard_reset_pending);
	hdev->device_reset_work.hdev = hdev;
	hdev->device_fini_pending = 0;

	mutex_init(&hdev->send_cpu_message_lock);
	mutex_init(&hdev->debug_lock);
	INIT_LIST_HEAD(&hdev->cs_mirror_list);
	spin_lock_init(&hdev->cs_mirror_lock);
	spin_lock_init(&hdev->reset_info.lock);
	INIT_LIST_HEAD(&hdev->fpriv_list);
	INIT_LIST_HEAD(&hdev->fpriv_ctrl_list);
	mutex_init(&hdev->fpriv_list_lock);
	mutex_init(&hdev->fpriv_ctrl_list_lock);
	mutex_init(&hdev->clk_throttling.lock);

	return 0;

free_cb_mgr:
	hl_mem_mgr_fini(&hdev->kernel_mem_mgr);
free_chip_info:
	kfree(hdev->hl_chip_info);
<<<<<<< HEAD
=======
free_pf_wq:
	destroy_workqueue(hdev->pf_wq);
>>>>>>> 88084a3d
free_ts_free_wq:
	destroy_workqueue(hdev->ts_free_obj_wq);
free_eq_wq:
	destroy_workqueue(hdev->eq_wq);
free_cq_wq:
	for (i = 0 ; i < hdev->asic_prop.completion_queues_count ; i++)
		if (hdev->cq_wq[i])
			destroy_workqueue(hdev->cq_wq[i]);
	kfree(hdev->cq_wq);
asid_fini:
	hl_asid_fini(hdev);
early_fini:
	if (hdev->asic_funcs->early_fini)
		hdev->asic_funcs->early_fini(hdev);

	return rc;
}

/*
 * device_early_fini - finalize all that was done in device_early_init
 *
 * @hdev: pointer to habanalabs device structure
 *
 */
static void device_early_fini(struct hl_device *hdev)
{
	int i;

	mutex_destroy(&hdev->debug_lock);
	mutex_destroy(&hdev->send_cpu_message_lock);

	mutex_destroy(&hdev->fpriv_list_lock);
	mutex_destroy(&hdev->fpriv_ctrl_list_lock);

	mutex_destroy(&hdev->clk_throttling.lock);

	hl_mem_mgr_fini(&hdev->kernel_mem_mgr);

	kfree(hdev->hl_chip_info);

<<<<<<< HEAD
=======
	destroy_workqueue(hdev->pf_wq);
>>>>>>> 88084a3d
	destroy_workqueue(hdev->ts_free_obj_wq);
	destroy_workqueue(hdev->eq_wq);
	destroy_workqueue(hdev->device_reset_work.wq);

	for (i = 0 ; i < hdev->asic_prop.completion_queues_count ; i++)
		destroy_workqueue(hdev->cq_wq[i]);
	kfree(hdev->cq_wq);

	hl_asid_fini(hdev);

	if (hdev->asic_funcs->early_fini)
		hdev->asic_funcs->early_fini(hdev);
}

static void hl_device_heartbeat(struct work_struct *work)
{
	struct hl_device *hdev = container_of(work, struct hl_device,
						work_heartbeat.work);

	if (!hl_device_operational(hdev, NULL))
		goto reschedule;

	if (!hdev->asic_funcs->send_heartbeat(hdev))
		goto reschedule;

	if (hl_device_operational(hdev, NULL))
		dev_err(hdev->dev, "Device heartbeat failed!\n");

	hl_device_reset(hdev, HL_DRV_RESET_HARD | HL_DRV_RESET_HEARTBEAT);

	return;

reschedule:
	/*
	 * prev_reset_trigger tracks consecutive fatal h/w errors until first
	 * heartbeat immediately post reset.
	 * If control reached here, then at least one heartbeat work has been
	 * scheduled since last reset/init cycle.
	 * So if the device is not already in reset cycle, reset the flag
	 * prev_reset_trigger as no reset occurred with HL_DRV_RESET_FW_FATAL_ERR
	 * status for at least one heartbeat. From this point driver restarts
	 * tracking future consecutive fatal errors.
	 */
	if (!hdev->reset_info.in_reset)
		hdev->reset_info.prev_reset_trigger = HL_RESET_TRIGGER_DEFAULT;

	schedule_delayed_work(&hdev->work_heartbeat,
			usecs_to_jiffies(HL_HEARTBEAT_PER_USEC));
}

/*
 * device_late_init - do late stuff initialization for the habanalabs device
 *
 * @hdev: pointer to habanalabs device structure
 *
 * Do stuff that either needs the device H/W queues to be active or needs
 * to happen after all the rest of the initialization is finished
 */
static int device_late_init(struct hl_device *hdev)
{
	int rc;

	if (hdev->asic_funcs->late_init) {
		rc = hdev->asic_funcs->late_init(hdev);
		if (rc) {
			dev_err(hdev->dev,
				"failed late initialization for the H/W\n");
			return rc;
		}
	}

	hdev->high_pll = hdev->asic_prop.high_pll;

	if (hdev->heartbeat) {
		INIT_DELAYED_WORK(&hdev->work_heartbeat, hl_device_heartbeat);
		schedule_delayed_work(&hdev->work_heartbeat,
				usecs_to_jiffies(HL_HEARTBEAT_PER_USEC));
	}

	hdev->late_init_done = true;

	return 0;
}

/*
 * device_late_fini - finalize all that was done in device_late_init
 *
 * @hdev: pointer to habanalabs device structure
 *
 */
static void device_late_fini(struct hl_device *hdev)
{
	if (!hdev->late_init_done)
		return;

	if (hdev->heartbeat)
		cancel_delayed_work_sync(&hdev->work_heartbeat);

	if (hdev->asic_funcs->late_fini)
		hdev->asic_funcs->late_fini(hdev);

	hdev->late_init_done = false;
}

int hl_device_utilization(struct hl_device *hdev, u32 *utilization)
{
	u64 max_power, curr_power, dc_power, dividend;
	int rc;

	max_power = hdev->max_power;
	dc_power = hdev->asic_prop.dc_power_default;
	rc = hl_fw_cpucp_power_get(hdev, &curr_power);

	if (rc)
		return rc;

	curr_power = clamp(curr_power, dc_power, max_power);

	dividend = (curr_power - dc_power) * 100;
	*utilization = (u32) div_u64(dividend, (max_power - dc_power));

	return 0;
}

int hl_device_set_debug_mode(struct hl_device *hdev, struct hl_ctx *ctx, bool enable)
{
	int rc = 0;

	mutex_lock(&hdev->debug_lock);

	if (!enable) {
		if (!hdev->in_debug) {
			dev_err(hdev->dev,
				"Failed to disable debug mode because device was not in debug mode\n");
			rc = -EFAULT;
			goto out;
		}

		if (!hdev->reset_info.hard_reset_pending)
			hdev->asic_funcs->halt_coresight(hdev, ctx);

		hdev->in_debug = 0;

		goto out;
	}

	if (hdev->in_debug) {
		dev_err(hdev->dev,
			"Failed to enable debug mode because device is already in debug mode\n");
		rc = -EFAULT;
		goto out;
	}

	hdev->in_debug = 1;

out:
	mutex_unlock(&hdev->debug_lock);

	return rc;
}

static void take_release_locks(struct hl_device *hdev)
{
	/* Flush anyone that is inside the critical section of enqueue
	 * jobs to the H/W
	 */
	hdev->asic_funcs->hw_queues_lock(hdev);
	hdev->asic_funcs->hw_queues_unlock(hdev);

	/* Flush processes that are sending message to CPU */
	mutex_lock(&hdev->send_cpu_message_lock);
	mutex_unlock(&hdev->send_cpu_message_lock);

	/* Flush anyone that is inside device open */
	mutex_lock(&hdev->fpriv_list_lock);
	mutex_unlock(&hdev->fpriv_list_lock);
	mutex_lock(&hdev->fpriv_ctrl_list_lock);
	mutex_unlock(&hdev->fpriv_ctrl_list_lock);
}

static void cleanup_resources(struct hl_device *hdev, bool hard_reset, bool fw_reset,
				bool skip_wq_flush)
{
	if (hard_reset)
		device_late_fini(hdev);

	/*
	 * Halt the engines and disable interrupts so we won't get any more
	 * completions from H/W and we won't have any accesses from the
	 * H/W to the host machine
	 */
	hdev->asic_funcs->halt_engines(hdev, hard_reset, fw_reset);

	/* Go over all the queues, release all CS and their jobs */
	hl_cs_rollback_all(hdev, skip_wq_flush);
<<<<<<< HEAD
=======

	/* flush the MMU prefetch workqueue */
	flush_workqueue(hdev->pf_wq);
>>>>>>> 88084a3d

	/* Release all pending user interrupts, each pending user interrupt
	 * holds a reference to user context
	 */
	hl_release_pending_user_interrupts(hdev);
}

/*
 * hl_device_suspend - initiate device suspend
 *
 * @hdev: pointer to habanalabs device structure
 *
 * Puts the hw in the suspend state (all asics).
 * Returns 0 for success or an error on failure.
 * Called at driver suspend.
 */
int hl_device_suspend(struct hl_device *hdev)
{
	int rc;

	pci_save_state(hdev->pdev);

	/* Block future CS/VM/JOB completion operations */
	spin_lock(&hdev->reset_info.lock);
	if (hdev->reset_info.in_reset) {
		spin_unlock(&hdev->reset_info.lock);
		dev_err(hdev->dev, "Can't suspend while in reset\n");
		return -EIO;
	}
	hdev->reset_info.in_reset = 1;
	spin_unlock(&hdev->reset_info.lock);

	/* This blocks all other stuff that is not blocked by in_reset */
	hdev->disabled = true;

	take_release_locks(hdev);

	rc = hdev->asic_funcs->suspend(hdev);
	if (rc)
		dev_err(hdev->dev,
			"Failed to disable PCI access of device CPU\n");

	/* Shut down the device */
	pci_disable_device(hdev->pdev);
	pci_set_power_state(hdev->pdev, PCI_D3hot);

	return 0;
}

/*
 * hl_device_resume - initiate device resume
 *
 * @hdev: pointer to habanalabs device structure
 *
 * Bring the hw back to operating state (all asics).
 * Returns 0 for success or an error on failure.
 * Called at driver resume.
 */
int hl_device_resume(struct hl_device *hdev)
{
	int rc;

	pci_set_power_state(hdev->pdev, PCI_D0);
	pci_restore_state(hdev->pdev);
	rc = pci_enable_device_mem(hdev->pdev);
	if (rc) {
		dev_err(hdev->dev,
			"Failed to enable PCI device in resume\n");
		return rc;
	}

	pci_set_master(hdev->pdev);

	rc = hdev->asic_funcs->resume(hdev);
	if (rc) {
		dev_err(hdev->dev, "Failed to resume device after suspend\n");
		goto disable_device;
	}


	/* 'in_reset' was set to true during suspend, now we must clear it in order
	 * for hard reset to be performed
	 */
	hdev->reset_info.in_reset = 0;

	rc = hl_device_reset(hdev, HL_DRV_RESET_HARD);
	if (rc) {
		dev_err(hdev->dev, "Failed to reset device during resume\n");
		goto disable_device;
	}

	return 0;

disable_device:
	pci_clear_master(hdev->pdev);
	pci_disable_device(hdev->pdev);

	return rc;
}

static int device_kill_open_processes(struct hl_device *hdev, u32 timeout, bool control_dev)
{
	struct task_struct *task = NULL;
	struct list_head *fd_list;
	struct hl_fpriv	*hpriv;
	struct mutex *fd_lock;
	u32 pending_cnt;

	fd_lock = control_dev ? &hdev->fpriv_ctrl_list_lock : &hdev->fpriv_list_lock;
	fd_list = control_dev ? &hdev->fpriv_ctrl_list : &hdev->fpriv_list;

	/* Giving time for user to close FD, and for processes that are inside
	 * hl_device_open to finish
	 */
	if (!list_empty(fd_list))
		ssleep(1);

	if (timeout) {
		pending_cnt = timeout;
	} else {
		if (hdev->process_kill_trial_cnt) {
			/* Processes have been already killed */
			pending_cnt = 1;
			goto wait_for_processes;
		} else {
			/* Wait a small period after process kill */
			pending_cnt = HL_PENDING_RESET_PER_SEC;
		}
	}

	mutex_lock(fd_lock);

	/* This section must be protected because we are dereferencing
	 * pointers that are freed if the process exits
	 */
	list_for_each_entry(hpriv, fd_list, dev_node) {
		task = get_pid_task(hpriv->taskpid, PIDTYPE_PID);
		if (task) {
			dev_info(hdev->dev, "Killing user process pid=%d\n",
				task_pid_nr(task));
			send_sig(SIGKILL, task, 1);
			usleep_range(1000, 10000);

			put_task_struct(task);
		} else {
			/*
			 * If we got here, it means that process was killed from outside the driver
			 * right after it started looping on fd_list and before get_pid_task, thus
			 * we don't need to kill it.
			 */
			dev_dbg(hdev->dev,
				"Can't get task struct for user process, assuming process was killed from outside the driver\n");
		}
	}

	mutex_unlock(fd_lock);

	/*
	 * We killed the open users, but that doesn't mean they are closed.
	 * It could be that they are running a long cleanup phase in the driver
	 * e.g. MMU unmappings, or running other long teardown flow even before
	 * our cleanup.
	 * Therefore we need to wait again to make sure they are closed before
	 * continuing with the reset.
	 */

wait_for_processes:
	while ((!list_empty(fd_list)) && (pending_cnt)) {
		dev_dbg(hdev->dev,
			"Waiting for all unmap operations to finish before hard reset\n");

		pending_cnt--;

		ssleep(1);
	}

	/* All processes exited successfully */
	if (list_empty(fd_list))
		return 0;

	/* Give up waiting for processes to exit */
	if (hdev->process_kill_trial_cnt == HL_PENDING_RESET_MAX_TRIALS)
		return -ETIME;

	hdev->process_kill_trial_cnt++;

	return -EBUSY;
}

static void device_disable_open_processes(struct hl_device *hdev, bool control_dev)
{
	struct list_head *fd_list;
	struct hl_fpriv *hpriv;
	struct mutex *fd_lock;

	fd_lock = control_dev ? &hdev->fpriv_ctrl_list_lock : &hdev->fpriv_list_lock;
	fd_list = control_dev ? &hdev->fpriv_ctrl_list : &hdev->fpriv_list;

	mutex_lock(fd_lock);
	list_for_each_entry(hpriv, fd_list, dev_node)
		hpriv->hdev = NULL;
	mutex_unlock(fd_lock);
}

static void handle_reset_trigger(struct hl_device *hdev, u32 flags)
{
	u32 cur_reset_trigger = HL_RESET_TRIGGER_DEFAULT;

	/*
	 * 'reset cause' is being updated here, because getting here
	 * means that it's the 1st time and the last time we're here
	 * ('in_reset' makes sure of it). This makes sure that
	 * 'reset_cause' will continue holding its 1st recorded reason!
	 */
	if (flags & HL_DRV_RESET_HEARTBEAT) {
		hdev->reset_info.curr_reset_cause = HL_RESET_CAUSE_HEARTBEAT;
		cur_reset_trigger = HL_DRV_RESET_HEARTBEAT;
	} else if (flags & HL_DRV_RESET_TDR) {
		hdev->reset_info.curr_reset_cause = HL_RESET_CAUSE_TDR;
		cur_reset_trigger = HL_DRV_RESET_TDR;
	} else if (flags & HL_DRV_RESET_FW_FATAL_ERR) {
		hdev->reset_info.curr_reset_cause = HL_RESET_CAUSE_UNKNOWN;
		cur_reset_trigger = HL_DRV_RESET_FW_FATAL_ERR;
	} else {
		hdev->reset_info.curr_reset_cause = HL_RESET_CAUSE_UNKNOWN;
	}

	/*
	 * If reset cause is same twice, then reset_trigger_repeated
	 * is set and if this reset is due to a fatal FW error
	 * device is set to an unstable state.
	 */
	if (hdev->reset_info.prev_reset_trigger != cur_reset_trigger) {
		hdev->reset_info.prev_reset_trigger = cur_reset_trigger;
		hdev->reset_info.reset_trigger_repeated = 0;
	} else {
		hdev->reset_info.reset_trigger_repeated = 1;
	}

	/* If reset is due to heartbeat, device CPU is no responsive in
	 * which case no point sending PCI disable message to it.
	 *
	 * If F/W is performing the reset, no need to send it a message to disable
	 * PCI access
	 */
	if ((flags & HL_DRV_RESET_HARD) &&
			!(flags & (HL_DRV_RESET_HEARTBEAT | HL_DRV_RESET_BYPASS_REQ_TO_FW))) {
		/* Disable PCI access from device F/W so he won't send
		 * us additional interrupts. We disable MSI/MSI-X at
		 * the halt_engines function and we can't have the F/W
		 * sending us interrupts after that. We need to disable
		 * the access here because if the device is marked
		 * disable, the message won't be send. Also, in case
		 * of heartbeat, the device CPU is marked as disable
		 * so this message won't be sent
		 */
		if (hl_fw_send_pci_access_msg(hdev,
				CPUCP_PACKET_DISABLE_PCI_ACCESS))
			dev_warn(hdev->dev,
				"Failed to disable PCI access by F/W\n");
	}
}

/*
 * hl_device_reset - reset the device
 *
 * @hdev: pointer to habanalabs device structure
 * @flags: reset flags.
 *
 * Block future CS and wait for pending CS to be enqueued
 * Call ASIC H/W fini
 * Flush all completions
 * Re-initialize all internal data structures
 * Call ASIC H/W init, late_init
 * Test queues
 * Enable device
 *
 * Returns 0 for success or an error on failure.
 */
int hl_device_reset(struct hl_device *hdev, u32 flags)
{
	bool hard_reset, from_hard_reset_thread, fw_reset, hard_instead_soft = false,
			reset_upon_device_release = false, schedule_hard_reset = false,
			skip_wq_flush, delay_reset;
	u64 idle_mask[HL_BUSY_ENGINES_MASK_EXT_SIZE] = {0};
	struct hl_ctx *ctx;
	int i, rc;

	if (!hdev->init_done) {
		dev_err(hdev->dev, "Can't reset before initialization is done\n");
		return 0;
	}

	hard_reset = !!(flags & HL_DRV_RESET_HARD);
	from_hard_reset_thread = !!(flags & HL_DRV_RESET_FROM_RESET_THR);
	fw_reset = !!(flags & HL_DRV_RESET_BYPASS_REQ_TO_FW);
	skip_wq_flush = !!(flags & HL_DRV_RESET_DEV_RELEASE);
	delay_reset = !!(flags & HL_DRV_RESET_DELAY);

	if (!hard_reset && !hdev->asic_prop.supports_soft_reset) {
		hard_instead_soft = true;
		hard_reset = true;
	}

	if (hdev->reset_upon_device_release && (flags & HL_DRV_RESET_DEV_RELEASE)) {
		if (hard_reset) {
			dev_crit(hdev->dev,
				"Aborting reset because hard-reset is mutually exclusive with reset-on-device-release\n");
			return -EINVAL;
		}

		reset_upon_device_release = true;

		goto do_reset;
	}

	if (!hard_reset && !hdev->asic_prop.allow_inference_soft_reset) {
		hard_instead_soft = true;
		hard_reset = true;
	}

	if (hard_instead_soft)
		dev_dbg(hdev->dev, "Doing hard-reset instead of soft-reset\n");

do_reset:
	/* Re-entry of reset thread */
	if (from_hard_reset_thread && hdev->process_kill_trial_cnt)
		goto kill_processes;

	/*
	 * Prevent concurrency in this function - only one reset should be
	 * done at any given time. Only need to perform this if we didn't
	 * get from the dedicated hard reset thread
	 */
	if (!from_hard_reset_thread) {
		/* Block future CS/VM/JOB completion operations */
		spin_lock(&hdev->reset_info.lock);
		if (hdev->reset_info.in_reset) {
			/* We only allow scheduling of a hard reset during soft reset */
			if (hard_reset && hdev->reset_info.is_in_soft_reset)
				hdev->reset_info.hard_reset_schedule_flags = flags;
			spin_unlock(&hdev->reset_info.lock);
			return 0;
		}
		hdev->reset_info.in_reset = 1;
		spin_unlock(&hdev->reset_info.lock);

		if (delay_reset)
			usleep_range(HL_RESET_DELAY_USEC, HL_RESET_DELAY_USEC << 1);

		handle_reset_trigger(hdev, flags);

		/* This still allows the completion of some KDMA ops */
		hdev->reset_info.is_in_soft_reset = !hard_reset;

		/* This also blocks future CS/VM/JOB completion operations */
		hdev->disabled = true;

		take_release_locks(hdev);

		if (hard_reset)
			dev_info(hdev->dev, "Going to reset device\n");
		else if (reset_upon_device_release)
			dev_dbg(hdev->dev, "Going to reset device after release by user\n");
		else
			dev_dbg(hdev->dev, "Going to reset engines of inference device\n");
	}

again:
	if ((hard_reset) && (!from_hard_reset_thread)) {
		hdev->reset_info.hard_reset_pending = true;

		hdev->process_kill_trial_cnt = 0;

		hdev->device_reset_work.flags = flags;

		/*
		 * Because the reset function can't run from heartbeat work,
		 * we need to call the reset function from a dedicated work.
		 */
		queue_delayed_work(hdev->device_reset_work.wq,
			&hdev->device_reset_work.reset_work, 0);

		return 0;
	}

	cleanup_resources(hdev, hard_reset, fw_reset, skip_wq_flush);

kill_processes:
	if (hard_reset) {
		/* Kill processes here after CS rollback. This is because the
		 * process can't really exit until all its CSs are done, which
		 * is what we do in cs rollback
		 */
		rc = device_kill_open_processes(hdev, 0, false);

		if (rc == -EBUSY) {
			if (hdev->device_fini_pending) {
				dev_crit(hdev->dev,
					"Failed to kill all open processes, stopping hard reset\n");
				goto out_err;
			}

			/* signal reset thread to reschedule */
			return rc;
		}

		if (rc) {
			dev_crit(hdev->dev,
				"Failed to kill all open processes, stopping hard reset\n");
			goto out_err;
		}

		/* Flush the Event queue workers to make sure no other thread is
		 * reading or writing to registers during the reset
		 */
		flush_workqueue(hdev->eq_wq);
	}

	/* Reset the H/W. It will be in idle state after this returns */
	hdev->asic_funcs->hw_fini(hdev, hard_reset, fw_reset);

	if (hard_reset) {
		hdev->fw_loader.fw_comp_loaded = FW_TYPE_NONE;

		/* Release kernel context */
		if (hdev->kernel_ctx && hl_ctx_put(hdev->kernel_ctx) == 1)
			hdev->kernel_ctx = NULL;

		hl_vm_fini(hdev);
		hl_mmu_fini(hdev);
		hl_eq_reset(hdev, &hdev->event_queue);
	}

	/* Re-initialize PI,CI to 0 in all queues (hw queue, cq) */
	hl_hw_queue_reset(hdev, hard_reset);
	for (i = 0 ; i < hdev->asic_prop.completion_queues_count ; i++)
		hl_cq_reset(hdev, &hdev->completion_queue[i]);

	/* Make sure the context switch phase will run again */
	ctx = hl_get_compute_ctx(hdev);
	if (ctx) {
		atomic_set(&ctx->thread_ctx_switch_token, 1);
		ctx->thread_ctx_switch_wait_token = 0;
		hl_ctx_put(ctx);
	}

	/* Finished tear-down, starting to re-initialize */

	if (hard_reset) {
		hdev->device_cpu_disabled = false;
		hdev->reset_info.hard_reset_pending = false;

		if (hdev->reset_info.reset_trigger_repeated &&
				(hdev->reset_info.prev_reset_trigger ==
						HL_DRV_RESET_FW_FATAL_ERR)) {
			/* if there 2 back to back resets from FW,
			 * ensure driver puts the driver in a unusable state
			 */
			dev_crit(hdev->dev,
				"Consecutive FW fatal errors received, stopping hard reset\n");
			rc = -EIO;
			goto out_err;
		}

		if (hdev->kernel_ctx) {
			dev_crit(hdev->dev,
				"kernel ctx was alive during hard reset, something is terribly wrong\n");
			rc = -EBUSY;
			goto out_err;
		}

		rc = hl_mmu_init(hdev);
		if (rc) {
			dev_err(hdev->dev,
				"Failed to initialize MMU S/W after hard reset\n");
			goto out_err;
		}

		/* Allocate the kernel context */
		hdev->kernel_ctx = kzalloc(sizeof(*hdev->kernel_ctx),
						GFP_KERNEL);
		if (!hdev->kernel_ctx) {
			rc = -ENOMEM;
			hl_mmu_fini(hdev);
			goto out_err;
		}

		hdev->is_compute_ctx_active = false;

		rc = hl_ctx_init(hdev, hdev->kernel_ctx, true);
		if (rc) {
			dev_err(hdev->dev,
				"failed to init kernel ctx in hard reset\n");
			kfree(hdev->kernel_ctx);
			hdev->kernel_ctx = NULL;
			hl_mmu_fini(hdev);
			goto out_err;
		}
	}

	/* Device is now enabled as part of the initialization requires
	 * communication with the device firmware to get information that
	 * is required for the initialization itself
	 */
	hdev->disabled = false;

	rc = hdev->asic_funcs->hw_init(hdev);
	if (rc) {
		dev_err(hdev->dev, "failed to initialize the H/W after reset\n");
		goto out_err;
	}

	/* If device is not idle fail the reset process */
	if (!hdev->asic_funcs->is_device_idle(hdev, idle_mask,
			HL_BUSY_ENGINES_MASK_EXT_SIZE, NULL)) {
		dev_err(hdev->dev, "device is not idle (mask 0x%llx_%llx) after reset\n",
			idle_mask[1], idle_mask[0]);
		rc = -EIO;
		goto out_err;
	}

	/* Check that the communication with the device is working */
	rc = hdev->asic_funcs->test_queues(hdev);
	if (rc) {
		dev_err(hdev->dev, "Failed to detect if device is alive after reset\n");
		goto out_err;
	}

	if (hard_reset) {
		rc = device_late_init(hdev);
		if (rc) {
			dev_err(hdev->dev, "Failed late init after hard reset\n");
			goto out_err;
		}

		rc = hl_vm_init(hdev);
		if (rc) {
			dev_err(hdev->dev, "Failed to init memory module after hard reset\n");
			goto out_err;
		}

		hl_fw_set_max_power(hdev);
	} else {
		rc = hdev->asic_funcs->non_hard_reset_late_init(hdev);
		if (rc) {
			if (reset_upon_device_release)
				dev_err(hdev->dev,
					"Failed late init in reset after device release\n");
			else
				dev_err(hdev->dev, "Failed late init after soft reset\n");
			goto out_err;
		}
	}

	spin_lock(&hdev->reset_info.lock);
	hdev->reset_info.is_in_soft_reset = false;

	/* Schedule hard reset only if requested and if not already in hard reset.
	 * We keep 'in_reset' enabled, so no other reset can go in during the hard
	 * reset schedule
	 */
	if (!hard_reset && hdev->reset_info.hard_reset_schedule_flags)
		schedule_hard_reset = true;
	else
		hdev->reset_info.in_reset = 0;

	spin_unlock(&hdev->reset_info.lock);

	hdev->reset_info.needs_reset = false;

	if (hard_reset)
		dev_info(hdev->dev, "Successfully finished resetting the device\n");
	else
		dev_dbg(hdev->dev, "Successfully finished resetting the device\n");

	if (hard_reset) {
		hdev->reset_info.hard_reset_cnt++;

		/* After reset is done, we are ready to receive events from
		 * the F/W. We can't do it before because we will ignore events
		 * and if those events are fatal, we won't know about it and
		 * the device will be operational although it shouldn't be
		 */
		hdev->asic_funcs->enable_events_from_fw(hdev);
	} else if (!reset_upon_device_release) {
		hdev->reset_info.soft_reset_cnt++;
	}

	if (schedule_hard_reset) {
		dev_info(hdev->dev, "Performing hard reset scheduled during soft reset\n");
		flags = hdev->reset_info.hard_reset_schedule_flags;
		hdev->reset_info.hard_reset_schedule_flags = 0;
		hdev->disabled = true;
		hard_reset = true;
		handle_reset_trigger(hdev, flags);
		goto again;
	}

	return 0;

out_err:
	hdev->disabled = true;
	hdev->reset_info.is_in_soft_reset = false;

	if (hard_reset) {
		dev_err(hdev->dev, "Failed to reset! Device is NOT usable\n");
		hdev->reset_info.hard_reset_cnt++;
	} else if (reset_upon_device_release) {
		dev_err(hdev->dev, "Failed to reset device after user release\n");
		flags |= HL_DRV_RESET_HARD;
		flags &= ~HL_DRV_RESET_DEV_RELEASE;
		hard_reset = true;
		goto again;
	} else {
		dev_err(hdev->dev, "Failed to do soft-reset\n");
		hdev->reset_info.soft_reset_cnt++;
		flags |= HL_DRV_RESET_HARD;
		hard_reset = true;
		goto again;
	}

	hdev->reset_info.in_reset = 0;

	return rc;
}

static void hl_notifier_event_send(struct hl_notifier_event *notifier_event, u64 event)
{
	mutex_lock(&notifier_event->lock);
	notifier_event->events_mask |= event;
	if (notifier_event->eventfd)
		eventfd_signal(notifier_event->eventfd, 1);

	mutex_unlock(&notifier_event->lock);
}

/*
 * hl_notifier_event_send_all - notify all user processes via eventfd
 *
 * @hdev: pointer to habanalabs device structure
 * @event: the occurred event
 * Returns 0 for success or an error on failure.
 */
void hl_notifier_event_send_all(struct hl_device *hdev, u64 event)
{
	struct hl_fpriv	*hpriv;

	mutex_lock(&hdev->fpriv_list_lock);

	list_for_each_entry(hpriv, &hdev->fpriv_list, dev_node)
		hl_notifier_event_send(&hpriv->notifier_event, event);

	mutex_unlock(&hdev->fpriv_list_lock);

	/* control device */
	mutex_lock(&hdev->fpriv_ctrl_list_lock);

	list_for_each_entry(hpriv, &hdev->fpriv_ctrl_list, dev_node)
		hl_notifier_event_send(&hpriv->notifier_event, event);

	mutex_unlock(&hdev->fpriv_ctrl_list_lock);
}

/*
 * hl_device_init - main initialization function for habanalabs device
 *
 * @hdev: pointer to habanalabs device structure
 *
 * Allocate an id for the device, do early initialization and then call the
 * ASIC specific initialization functions. Finally, create the cdev and the
 * Linux device to expose it to the user
 */
int hl_device_init(struct hl_device *hdev, struct class *hclass)
{
	int i, rc, cq_cnt, user_interrupt_cnt, cq_ready_cnt;
	char *name;
	bool add_cdev_sysfs_on_err = false;

	name = kasprintf(GFP_KERNEL, "hl%d", hdev->id / 2);
	if (!name) {
		rc = -ENOMEM;
		goto out_disabled;
	}

	/* Initialize cdev and device structures */
	rc = device_init_cdev(hdev, hclass, hdev->id, &hl_ops, name,
				&hdev->cdev, &hdev->dev);

	kfree(name);

	if (rc)
		goto out_disabled;

	name = kasprintf(GFP_KERNEL, "hl_controlD%d", hdev->id / 2);
	if (!name) {
		rc = -ENOMEM;
		goto free_dev;
	}

	/* Initialize cdev and device structures for control device */
	rc = device_init_cdev(hdev, hclass, hdev->id_control, &hl_ctrl_ops,
				name, &hdev->cdev_ctrl, &hdev->dev_ctrl);

	kfree(name);

	if (rc)
		goto free_dev;

	/* Initialize ASIC function pointers and perform early init */
	rc = device_early_init(hdev);
	if (rc)
		goto free_dev_ctrl;

	user_interrupt_cnt = hdev->asic_prop.user_interrupt_count;

	if (user_interrupt_cnt) {
		hdev->user_interrupt = kcalloc(user_interrupt_cnt,
				sizeof(*hdev->user_interrupt),
				GFP_KERNEL);

		if (!hdev->user_interrupt) {
			rc = -ENOMEM;
			goto early_fini;
		}
	}

	/*
	 * Start calling ASIC initialization. First S/W then H/W and finally
	 * late init
	 */
	rc = hdev->asic_funcs->sw_init(hdev);
	if (rc)
		goto user_interrupts_fini;


	/* initialize completion structure for multi CS wait */
	hl_multi_cs_completion_init(hdev);

	/*
	 * Initialize the H/W queues. Must be done before hw_init, because
	 * there the addresses of the kernel queue are being written to the
	 * registers of the device
	 */
	rc = hl_hw_queues_create(hdev);
	if (rc) {
		dev_err(hdev->dev, "failed to initialize kernel queues\n");
		goto sw_fini;
	}

	cq_cnt = hdev->asic_prop.completion_queues_count;

	/*
	 * Initialize the completion queues. Must be done before hw_init,
	 * because there the addresses of the completion queues are being
	 * passed as arguments to request_irq
	 */
	if (cq_cnt) {
		hdev->completion_queue = kcalloc(cq_cnt,
				sizeof(*hdev->completion_queue),
				GFP_KERNEL);

		if (!hdev->completion_queue) {
			dev_err(hdev->dev,
				"failed to allocate completion queues\n");
			rc = -ENOMEM;
			goto hw_queues_destroy;
		}
	}

	for (i = 0, cq_ready_cnt = 0 ; i < cq_cnt ; i++, cq_ready_cnt++) {
		rc = hl_cq_init(hdev, &hdev->completion_queue[i],
				hdev->asic_funcs->get_queue_id_for_cq(hdev, i));
		if (rc) {
			dev_err(hdev->dev,
				"failed to initialize completion queue\n");
			goto cq_fini;
		}
		hdev->completion_queue[i].cq_idx = i;
	}

	/*
	 * Initialize the event queue. Must be done before hw_init,
	 * because there the address of the event queue is being
	 * passed as argument to request_irq
	 */
	rc = hl_eq_init(hdev, &hdev->event_queue);
	if (rc) {
		dev_err(hdev->dev, "failed to initialize event queue\n");
		goto cq_fini;
	}

	/* MMU S/W must be initialized before kernel context is created */
	rc = hl_mmu_init(hdev);
	if (rc) {
		dev_err(hdev->dev, "Failed to initialize MMU S/W structures\n");
		goto eq_fini;
	}

	/* Allocate the kernel context */
	hdev->kernel_ctx = kzalloc(sizeof(*hdev->kernel_ctx), GFP_KERNEL);
	if (!hdev->kernel_ctx) {
		rc = -ENOMEM;
		goto mmu_fini;
	}

	hdev->is_compute_ctx_active = false;

	hdev->asic_funcs->state_dump_init(hdev);

	hl_debugfs_add_device(hdev);

	/* debugfs nodes are created in hl_ctx_init so it must be called after
	 * hl_debugfs_add_device.
	 */
	rc = hl_ctx_init(hdev, hdev->kernel_ctx, true);
	if (rc) {
		dev_err(hdev->dev, "failed to initialize kernel context\n");
		kfree(hdev->kernel_ctx);
		goto remove_device_from_debugfs;
	}

	rc = hl_cb_pool_init(hdev);
	if (rc) {
		dev_err(hdev->dev, "failed to initialize CB pool\n");
		goto release_ctx;
	}

	/*
	 * From this point, override rc (=0) in case of an error to allow
	 * debugging (by adding char devices and create sysfs nodes as part of
	 * the error flow).
	 */
	add_cdev_sysfs_on_err = true;

	/* Device is now enabled as part of the initialization requires
	 * communication with the device firmware to get information that
	 * is required for the initialization itself
	 */
	hdev->disabled = false;

	rc = hdev->asic_funcs->hw_init(hdev);
	if (rc) {
		dev_err(hdev->dev, "failed to initialize the H/W\n");
		rc = 0;
		goto out_disabled;
	}

	/* Check that the communication with the device is working */
	rc = hdev->asic_funcs->test_queues(hdev);
	if (rc) {
		dev_err(hdev->dev, "Failed to detect if device is alive\n");
		rc = 0;
		goto out_disabled;
	}

	rc = device_late_init(hdev);
	if (rc) {
		dev_err(hdev->dev, "Failed late initialization\n");
		rc = 0;
		goto out_disabled;
	}

	dev_info(hdev->dev, "Found %s device with %lluGB DRAM\n",
		hdev->asic_name,
		hdev->asic_prop.dram_size / SZ_1G);

	rc = hl_vm_init(hdev);
	if (rc) {
		dev_err(hdev->dev, "Failed to initialize memory module\n");
		rc = 0;
		goto out_disabled;
	}

	/*
	 * Expose devices and sysfs nodes to user.
	 * From here there is no need to add char devices and create sysfs nodes
	 * in case of an error.
	 */
	add_cdev_sysfs_on_err = false;
	rc = device_cdev_sysfs_add(hdev);
	if (rc) {
		dev_err(hdev->dev,
			"Failed to add char devices and sysfs nodes\n");
		rc = 0;
		goto out_disabled;
	}

	/* Need to call this again because the max power might change,
	 * depending on card type for certain ASICs
	 */
	if (hdev->asic_prop.set_max_power_on_device_init)
		hl_fw_set_max_power(hdev);

	/*
	 * hl_hwmon_init() must be called after device_late_init(), because only
	 * there we get the information from the device about which
	 * hwmon-related sensors the device supports.
	 * Furthermore, it must be done after adding the device to the system.
	 */
	rc = hl_hwmon_init(hdev);
	if (rc) {
		dev_err(hdev->dev, "Failed to initialize hwmon\n");
		rc = 0;
		goto out_disabled;
	}

	dev_notice(hdev->dev,
		"Successfully added device to habanalabs driver\n");

	hdev->init_done = true;

	/* After initialization is done, we are ready to receive events from
	 * the F/W. We can't do it before because we will ignore events and if
	 * those events are fatal, we won't know about it and the device will
	 * be operational although it shouldn't be
	 */
	hdev->asic_funcs->enable_events_from_fw(hdev);

	return 0;

release_ctx:
	if (hl_ctx_put(hdev->kernel_ctx) != 1)
		dev_err(hdev->dev,
			"kernel ctx is still alive on initialization failure\n");
remove_device_from_debugfs:
	hl_debugfs_remove_device(hdev);
mmu_fini:
	hl_mmu_fini(hdev);
eq_fini:
	hl_eq_fini(hdev, &hdev->event_queue);
cq_fini:
	for (i = 0 ; i < cq_ready_cnt ; i++)
		hl_cq_fini(hdev, &hdev->completion_queue[i]);
	kfree(hdev->completion_queue);
hw_queues_destroy:
	hl_hw_queues_destroy(hdev);
sw_fini:
	hdev->asic_funcs->sw_fini(hdev);
user_interrupts_fini:
	kfree(hdev->user_interrupt);
early_fini:
	device_early_fini(hdev);
free_dev_ctrl:
	put_device(hdev->dev_ctrl);
free_dev:
	put_device(hdev->dev);
out_disabled:
	hdev->disabled = true;
	if (add_cdev_sysfs_on_err)
		device_cdev_sysfs_add(hdev);
	if (hdev->pdev)
		dev_err(&hdev->pdev->dev,
			"Failed to initialize hl%d. Device is NOT usable !\n",
			hdev->id / 2);
	else
		pr_err("Failed to initialize hl%d. Device is NOT usable !\n",
			hdev->id / 2);

	return rc;
}

/*
 * hl_device_fini - main tear-down function for habanalabs device
 *
 * @hdev: pointer to habanalabs device structure
 *
 * Destroy the device, call ASIC fini functions and release the id
 */
void hl_device_fini(struct hl_device *hdev)
{
	bool device_in_reset;
	ktime_t timeout;
	u64 reset_sec;
	int i, rc;

	dev_info(hdev->dev, "Removing device\n");

	hdev->device_fini_pending = 1;
	flush_delayed_work(&hdev->device_reset_work.reset_work);

	if (hdev->pldm)
		reset_sec = HL_PLDM_HARD_RESET_MAX_TIMEOUT;
	else
		reset_sec = HL_HARD_RESET_MAX_TIMEOUT;

	/*
	 * This function is competing with the reset function, so try to
	 * take the reset atomic and if we are already in middle of reset,
	 * wait until reset function is finished. Reset function is designed
	 * to always finish. However, in Gaudi, because of all the network
	 * ports, the hard reset could take between 10-30 seconds
	 */

	timeout = ktime_add_us(ktime_get(), reset_sec * 1000 * 1000);

	spin_lock(&hdev->reset_info.lock);
	device_in_reset = !!hdev->reset_info.in_reset;
	if (!device_in_reset)
		hdev->reset_info.in_reset = 1;
	spin_unlock(&hdev->reset_info.lock);

	while (device_in_reset) {
		usleep_range(50, 200);

		spin_lock(&hdev->reset_info.lock);
		device_in_reset = !!hdev->reset_info.in_reset;
		if (!device_in_reset)
			hdev->reset_info.in_reset = 1;
		spin_unlock(&hdev->reset_info.lock);

		if (ktime_compare(ktime_get(), timeout) > 0) {
			dev_crit(hdev->dev,
				"Failed to remove device because reset function did not finish\n");
			return;
		}
	}

	/* Disable PCI access from device F/W so it won't send us additional
	 * interrupts. We disable MSI/MSI-X at the halt_engines function and we
	 * can't have the F/W sending us interrupts after that. We need to
	 * disable the access here because if the device is marked disable, the
	 * message won't be send. Also, in case of heartbeat, the device CPU is
	 * marked as disable so this message won't be sent
	 */
	hl_fw_send_pci_access_msg(hdev,	CPUCP_PACKET_DISABLE_PCI_ACCESS);

	/* Mark device as disabled */
	hdev->disabled = true;

	take_release_locks(hdev);

	hdev->reset_info.hard_reset_pending = true;

	hl_hwmon_fini(hdev);

	cleanup_resources(hdev, true, false, false);

	/* Kill processes here after CS rollback. This is because the process
	 * can't really exit until all its CSs are done, which is what we
	 * do in cs rollback
	 */
	dev_info(hdev->dev,
		"Waiting for all processes to exit (timeout of %u seconds)",
		HL_PENDING_RESET_LONG_SEC);

	rc = device_kill_open_processes(hdev, HL_PENDING_RESET_LONG_SEC, false);
	if (rc) {
		dev_crit(hdev->dev, "Failed to kill all open processes\n");
		device_disable_open_processes(hdev, false);
	}

	rc = device_kill_open_processes(hdev, 0, true);
	if (rc) {
		dev_crit(hdev->dev, "Failed to kill all control device open processes\n");
		device_disable_open_processes(hdev, true);
	}

	hl_cb_pool_fini(hdev);

	/* Reset the H/W. It will be in idle state after this returns */
	hdev->asic_funcs->hw_fini(hdev, true, false);

	hdev->fw_loader.fw_comp_loaded = FW_TYPE_NONE;

	/* Release kernel context */
	if ((hdev->kernel_ctx) && (hl_ctx_put(hdev->kernel_ctx) != 1))
		dev_err(hdev->dev, "kernel ctx is still alive\n");

	hl_debugfs_remove_device(hdev);

	hl_vm_fini(hdev);

	hl_mmu_fini(hdev);

	hl_eq_fini(hdev, &hdev->event_queue);

	for (i = 0 ; i < hdev->asic_prop.completion_queues_count ; i++)
		hl_cq_fini(hdev, &hdev->completion_queue[i]);
	kfree(hdev->completion_queue);
	kfree(hdev->user_interrupt);

	hl_hw_queues_destroy(hdev);

	/* Call ASIC S/W finalize function */
	hdev->asic_funcs->sw_fini(hdev);

	device_early_fini(hdev);

	/* Hide devices and sysfs nodes from user */
	device_cdev_sysfs_del(hdev);

	pr_info("removed device successfully\n");
}

/*
 * MMIO register access helper functions.
 */

/*
 * hl_rreg - Read an MMIO register
 *
 * @hdev: pointer to habanalabs device structure
 * @reg: MMIO register offset (in bytes)
 *
 * Returns the value of the MMIO register we are asked to read
 *
 */
inline u32 hl_rreg(struct hl_device *hdev, u32 reg)
{
	return readl(hdev->rmmio + reg);
}

/*
 * hl_wreg - Write to an MMIO register
 *
 * @hdev: pointer to habanalabs device structure
 * @reg: MMIO register offset (in bytes)
 * @val: 32-bit value
 *
 * Writes the 32-bit value into the MMIO register
 *
 */
inline void hl_wreg(struct hl_device *hdev, u32 reg, u32 val)
{
	writel(val, hdev->rmmio + reg);
}<|MERGE_RESOLUTION|>--- conflicted
+++ resolved
@@ -15,8 +15,6 @@
 
 #define HL_RESET_DELAY_USEC		10000	/* 10ms */
 
-<<<<<<< HEAD
-=======
 /*
  * hl_set_dram_bar- sets the bar to allow later access to address
  *
@@ -193,7 +191,6 @@
 	return 0;
 }
 
->>>>>>> 88084a3d
 enum hl_device_status hl_device_status(struct hl_device *hdev)
 {
 	enum hl_device_status status;
@@ -333,12 +330,7 @@
 	 */
 	hl_release_pending_user_interrupts(hpriv->hdev);
 
-<<<<<<< HEAD
-	hl_cb_mgr_fini(hdev, &hpriv->cb_mgr);
-	hl_ts_mgr_fini(hpriv->hdev, &hpriv->ts_mem_mgr);
-=======
 	hl_mem_mgr_fini(&hpriv->mem_mgr);
->>>>>>> 88084a3d
 	hl_ctx_mgr_fini(hdev, &hpriv->ctx_mgr);
 
 	hdev->compute_ctx_in_release = 1;
@@ -408,14 +400,9 @@
 		vma->vm_pgoff = HL_MMAP_OFFSET_VALUE_GET(vm_pgoff);
 		return hl_hw_block_mmap(hpriv, vma);
 
-<<<<<<< HEAD
-	case HL_MMAP_TYPE_TS_BUFF:
-		return hl_ts_mmap(hpriv, vma);
-=======
 	case HL_MMAP_TYPE_CB:
 	case HL_MMAP_TYPE_TS_BUFF:
 		return hl_mem_mgr_mmap(&hpriv->mem_mgr, vma, NULL);
->>>>>>> 88084a3d
 	}
 
 	return -EINVAL;
@@ -636,11 +623,7 @@
 					GFP_KERNEL);
 	if (!hdev->hl_chip_info) {
 		rc = -ENOMEM;
-<<<<<<< HEAD
-		goto free_ts_free_wq;
-=======
 		goto free_pf_wq;
->>>>>>> 88084a3d
 	}
 
 	rc = hl_mmu_if_set_funcs(hdev);
@@ -679,11 +662,8 @@
 	hl_mem_mgr_fini(&hdev->kernel_mem_mgr);
 free_chip_info:
 	kfree(hdev->hl_chip_info);
-<<<<<<< HEAD
-=======
 free_pf_wq:
 	destroy_workqueue(hdev->pf_wq);
->>>>>>> 88084a3d
 free_ts_free_wq:
 	destroy_workqueue(hdev->ts_free_obj_wq);
 free_eq_wq:
@@ -724,10 +704,7 @@
 
 	kfree(hdev->hl_chip_info);
 
-<<<<<<< HEAD
-=======
 	destroy_workqueue(hdev->pf_wq);
->>>>>>> 88084a3d
 	destroy_workqueue(hdev->ts_free_obj_wq);
 	destroy_workqueue(hdev->eq_wq);
 	destroy_workqueue(hdev->device_reset_work.wq);
@@ -923,12 +900,9 @@
 
 	/* Go over all the queues, release all CS and their jobs */
 	hl_cs_rollback_all(hdev, skip_wq_flush);
-<<<<<<< HEAD
-=======
 
 	/* flush the MMU prefetch workqueue */
 	flush_workqueue(hdev->pf_wq);
->>>>>>> 88084a3d
 
 	/* Release all pending user interrupts, each pending user interrupt
 	 * holds a reference to user context
